import sys
from datetime import datetime
from importlib import import_module

class Command:
    def __init__(self, module, doc):
        ar = f'exabiome.{module}'.split('.')
        self.pkg = '.'.join(ar[:-1])
        self.func = ar[-1]
        self.doc = doc

    def get_func(self):
        return getattr(import_module(self.pkg), self.func)


command_dict = {
    'ncbi-path': Command('gtdb.download.ncbi_path', 'Print path at NCBI FTP site to stdout'),
    'ncbi-fetch': Command('gtdb.download.ncbi_fetch', 'Retrieve sequence data from NCBI FTP site using rsync'),
    'make-fof': Command('gtdb.make_fof.make_fof', 'Find files and print paths for accessions'),
    'prepare-data': Command('gtdb.prepare_data.prepare_data', 'Aggregate sequence data GTDB using a file-of-files'),
    'count-sequence': Command('gtdb.prepare_data.count_sequence', 'Count the length of total sequence length for a set of accessions'),
    'sample-nonrep': Command('gtdb.sample.sample_nonrep', 'Get test strain genomes'),
    'sample-gtdb': Command('gtdb.sample.sample_tree', 'Sample taxa from a tree'),
    'train': Command('nn.train.run_lightning', 'Run training with PyTorch Lightning'),
    'lr-find': Command('nn.train.lightning_lr_find', 'Run Lightning Learning Rate finder'),
    'cuda-sum': Command('nn.train.cuda_sum', 'Summarize what Torch sees in CUDA land'),
    'extract-loss': Command('nn.extract.extract', 'Exract loss plots from TensorBoard event file'),
    'infer': Command('nn.infer.run_inference', 'Run inference using PyTorch'),
    'summarize': Command('nn.summarize.summarize', 'Summarize training/inference results'),
    'show-models': Command('nn.utils.show_models', 'Show available models'),
    'train-job': Command('run.run_job.run_train', 'Run a training job'),
<<<<<<< HEAD
    'probe': Command('nn.probe.probe', 'Probe the environment of the system'),
=======
    'test-input': Command('testing.dataset.check_sequences', 'Test input file against original fasta files'),
>>>>>>> 73a27f31
}


def print_help():
    print('Usage: deep-index <command> [options]')
    print('Available commands are:\n')
    for c, f in command_dict.items():
        nspaces = 16 - len(c)
        desc = ''
        print(f'    {c}' + ' '*nspaces + f.doc)
    print()


if len(sys.argv) == 1:
    print_help()
else:
    cmd = sys.argv[1]
    func = command_dict[cmd].get_func()
    func(sys.argv[2:])<|MERGE_RESOLUTION|>--- conflicted
+++ resolved
@@ -29,11 +29,8 @@
     'summarize': Command('nn.summarize.summarize', 'Summarize training/inference results'),
     'show-models': Command('nn.utils.show_models', 'Show available models'),
     'train-job': Command('run.run_job.run_train', 'Run a training job'),
-<<<<<<< HEAD
     'probe': Command('nn.probe.probe', 'Probe the environment of the system'),
-=======
     'test-input': Command('testing.dataset.check_sequences', 'Test input file against original fasta files'),
->>>>>>> 73a27f31
 }
 
 
