from pytorch_lightning import LightningModule
import torch_optimizer as ptoptim
import torch.optim as optim
import torch.nn as nn
import torch
import argparse
from time import time

<<<<<<< HEAD
from ..loss import ArcMarginProduct, DistMSELoss, EuclideanMAELoss, HyperbolicMAELoss

=======
from ..loss import DistMSELoss, EuclideanMAELoss, HyperbolicMAELoss
from .. import TIME_OFFSET
>>>>>>> 3def1f0c

class AbstractLit(LightningModule):

    val_loss = 'validation_loss'
    train_loss = 'training_loss'
    val_acc = 'validation_acc'
    train_acc = 'training_acc'
    test_loss = 'test_loss'

    schedules = ('adam', 'cyclic', 'plateau', 'cosine', 'cosinewr', 'step' )

    def __init__(self, hparams, lr=None):
        super().__init__()
        #self.hparams = self.check_hparams(hparams)
        self.save_hyperparameters(hparams)
        if self.hparams.manifold:
            self._loss = HyperbolicMAELoss()
        elif self.hparams.classify:
            if self.hparams.tgt_tax_lvl == 'all':
                self._loss = HierarchicalLoss(hparams.n_taxa_all)
            else:
                self._loss = nn.CrossEntropyLoss()
        else:
            self._loss =  nn.MSELoss()

        self.arc = lambda x, y: x
        if self.hparams.arc_margin:
            self.arc = ArcMarginProduct(self.hparams.n_outputs, self.hparams.n_classes)

        self.set_inference(False)
        self.lr = lr or getattr(hparams, 'lr', None)
        self.last_time = time()

    def copy_hparams(self, hparams):
        if isinstance(hparams, argparse.Namespace):
            hparams = vars(hparams)
        for k, v in hparams.items():
            if k in self.hparams:
                self.hparams[k] = v

    @staticmethod
    def check_hparams(hparams):
        if isinstance(hparams, dict):
            return argparse.Namespace(**hparams)
        return hparams

    def set_class_weights(self, weights):
        if weights is not None:
            weights = torch.as_tensor(weights, dtype=torch.float)
        self._loss = nn.CrossEntropyLoss(weight=weights)

    def set_classify(self):
        self.hparams.manifold = False
        self.hparams.classify = True
        self._loss = HierarchicalLoss(hparams.n_taxa_all) if self.hparams.tgt_tax_lvl == 'all' else nn.CrossEntropyLoss()

    def set_inference(self, inference=True):
        self._inference = inference

    def configure_optimizers(self):
        optimizer = None
        has_apex = True
        try:
            import apex.optimizers as aoptim
        except:
            has_apex = False

        if has_apex and self.hparams.apex:
            if self.hparams.optimizer == 'lamb':
                optimizer = aoptim.FusedLAMB(self.parameters(), lr=self.hparams.lr)
            elif self.hparams.optimizer == 'adamw':
                optimizer = aoptim.FusedAdam(self.parameters(), lr=self.hparams.lr, adam_w_mode=True)
            else:
                optimizer = aoptim.FusedAdam(self.parameters(), lr=self.hparams.lr, adam_w_mode=False)
        else:
            if self.hparams.optimizer == 'lamb':
                optimizer = ptoptim.Lamb(self.parameters(), lr=self.hparams.lr)
            elif self.hparams.optimizer == 'adamw':
                optimizer = optim.AdamW(self.parameters(), lr=self.hparams.lr)
            else:
                optimizer = optim.Adam(self.parameters(), lr=self.hparams.lr)

        scheduler = None
        if self.hparams.lr_scheduler == 'cyclic':
            scheduler = optim.lr_scheduler.CyclicLR(optimizer,
                                                    base_lr=self.hparams.lr/100.0,
                                                    max_lr=self.hparams.lr,
                                                    mode='triangular2' )
        elif self.hparams.lr_scheduler == 'cosine':
            scheduler = optim.lr_scheduler.CosineAnnealingLR(optimizer, self.hparams.epochs*10)
        elif self.hparams.lr_scheduler == 'cosinewr':
            scheduler = optim.lr_scheduler.CosineAnnealingWarmRestarts(optimizer,
                                                                       T_0=10, T_mult=2, eta_min=1e-5)
        elif self.hparams.lr_scheduler == 'plateau':
            mode, monitor = 'min', self.val_loss
            if self.hparams.classify:
                mode, monitor = 'max', self.val_acc
            scheduler = optim.lr_scheduler.ReduceLROnPlateau(optimizer, threshold=0.001, mode=mode)
            scheduler = {
                'scheduler': scheduler,         # The LR scheduler instance (required)
                'interval': 'epoch',        # The unit of the scheduler's step size, could also be 'step'
                'frequency': 1,             # The frequency of the scheduler
                'monitor': monitor,      # Metric for `ReduceLROnPlateau` to monitor
                'strict': True,             # Whether to crash the training if `monitor` is not found
                'name': None,               # Custom name for `LearningRateMonitor` to use
            }
        elif self.hparams.lr_scheduler == 'step':
            step_size = getattr(self.hparams, 'step_size', 2)
            n_steps = getattr(self.hparams, 'n_steps', 3)
            step_factor = getattr(self.hparams, 'step_factor', 0.1)
            milestones = list(range(step_size, step_size * (n_steps + 1), step_size))
            scheduler = optim.lr_scheduler.MultiStepLR(optimizer, milestones=milestones, gamma=step_factor)

        if scheduler is None:
            return optimizer
        else:
            return [optimizer], [scheduler]

    @staticmethod
    def accuracy(output, target):
        pred = torch.argmax(output, dim=1)
        acc = (pred == target).float().sum()/len(target)
        return acc

    def restart(self):
        """Set training/validation epoch start time"""
        t = time()
        self.start_time = t
        self.last_time = t

    def time_stats(self, batch_idx):
        curr_time = time()
        step_time = curr_time - self.last_time
        self.last_time = curr_time
        wall_time = curr_time - TIME_OFFSET
        return {'rate': (batch_idx + 1) / (curr_time - self.start_time), 'time': step_time, 'wall_time': wall_time}

    def predict_step(self, batch, batch_idx, dataloader_idx=None):
        idx, seqs, target, olen, seq_id = batch
        return self.forward(seqs)

    # TRAIN
    def on_train_start(self):
        self.restart()

    def training_step(self, batch, batch_idx):
        seqs, target = batch
        output = self.forward(seqs)
        output = self.arc(output, target)
        loss = self._loss(output, target.long())
        if self.hparams.classify:
            self.log(self.train_acc, self.accuracy(output, target), prog_bar=True)
        stats = self.time_stats(batch_idx)
        stats[self.train_loss] = loss
        self.log_dict(stats)
        return loss

    def training_epoch_end(self, outputs):
        return None

    # VALIDATION
    def on_validation_start(self):
        self.restart()

    def validation_step(self, batch, batch_idx):
        seqs, target = batch
        output = self.forward(seqs)
        output = self.arc(output, target)
        loss = self._loss(output, target.long())
        if self.hparams.classify:
            self.log(self.val_acc, self.accuracy(output, target), prog_bar=True)
        stats = self.time_stats(batch_idx)
        stats[self.val_loss] = loss
        self.log_dict(stats)
        return loss

    def validation_epoch_end(self, outputs):
        return None

    # TEST
    def test_step(self, batch, batch_idx):
        seqs, target = batch
        output = self(seqs)
        loss = self._loss(output, target.long())
        self.log_dict({self.test_loss: loss, 'time': self.step_time(), 'wall_time': time()})
        return loss

    def test_epoch_end(self, outputs):
        return None<|MERGE_RESOLUTION|>--- conflicted
+++ resolved
@@ -6,13 +6,8 @@
 import argparse
 from time import time
 
-<<<<<<< HEAD
 from ..loss import ArcMarginProduct, DistMSELoss, EuclideanMAELoss, HyperbolicMAELoss
-
-=======
-from ..loss import DistMSELoss, EuclideanMAELoss, HyperbolicMAELoss
 from .. import TIME_OFFSET
->>>>>>> 3def1f0c
 
 class AbstractLit(LightningModule):
 
