--- conflicted
+++ resolved
@@ -318,15 +318,9 @@
         data_mod = DeepIndexDataModule(difile=difile, hparams=args, keep_open=True, seed=args.seed+RANK,
                                    rank=RANK, size=SIZE if args.n_splits is None else args.n_splits)
 
-<<<<<<< HEAD
     args.n_classes = data_mod.dataset.n_classes
     if args.classify and not args.arc_margin:
         args.n_outputs = args.n_classes
-=======
-    # if classification problem, use the number of taxa as the number of outputs
-    if args.classify and not args.theoretical_limit:
-        args.n_outputs = data_mod.dataset.n_outputs
->>>>>>> 3def1f0c
 
     if args.theoretical_limit:
         args.n_outputs = 1
