import sys
import numpy as np
import os
from ..utils import check_argv, parse_logger, ccm
from .utils import process_gpus, process_model, process_output
from .train import process_config
from .loader import LazySeqDataset, get_loader, DeepIndexDataModule

from .lsf_environment import LSFEnvironment
from pytorch_lightning.plugins.environments import SLURMEnvironment


import glob
import h5py
import argparse
import torch
from torch.utils.data import Subset
from torch.cuda.amp import autocast
import torch.nn as nn
import logging

def parse_args(*addl_args, argv=None):
    """
    Parse arguments for running inference
    """
    argv = check_argv(argv)

    epi = """
    output can be used as a checkpoint
    """
    desc = "Run network inference"
    parser = argparse.ArgumentParser(description=desc, epilog=epi)
    parser.add_argument('config', type=str, help='the config file used for training')
    parser.add_argument('input', type=str, help='the input file to run inference on')
    parser.add_argument('checkpoint', type=str, help='the checkpoint file to use for running inference')
    parser.add_argument('-o', '--output', type=str, help='the file to save outputs to', default=None)
    parser.add_argument('-f', '--features', action='store_true', help='drop classifier from ResNet model before inference', default=False)
    parser.add_argument('-E', '--experiment', type=str, default='default',
                        help='the experiment name to get the checkpoint from')
    parser.add_argument('-g', '--gpus', nargs='?', const=True, default=False, help='use GPU')
    parser.add_argument('-L', '--load', action='store_true', default=False,
                        help='load data into memory before running inference')
    parser.add_argument('-U', '--umap', action='store_true', default=False,
                        help='compute a 2D UMAP embedding for vizualization')
    parser.add_argument('-d', '--debug', action='store_true', default=False,
                        help='run in debug mode i.e. only run two batches')
    parser.add_argument('-l', '--logger', type=parse_logger, default='', help='path to logger [stdout]')
    parser.add_argument('-b', '--batch_size', type=int, help='batch size', default=64)
    parser.add_argument('-R', '--train', action='append_const', const='train', dest='loaders',
                        help='do inference on training data')
    parser.add_argument('-V', '--validate', action='append_const', const='validate', dest='loaders',
                        help='do inference on validation data')
    parser.add_argument('-S', '--test', action='append_const', const='test', dest='loaders', help='do inference on test data')
    parser.add_argument('-N', '--nonrep', action='append_const', const='nonrep', dest='loaders', help='the dataset is nonrepresentative species')
    parser.add_argument('-k', '--num_workers', type=int, help='the number of workers to load data with', default=1)
    parser.add_argument('-M', '--in_memory', default=False, action='store_true', help='collect all batches in memory before writing to disk')
    parser.add_argument('-B', '--n_batches', type=int, default=100, help='the number of batches to accumulate between each write to disk')
    parser.add_argument('-s', '--start', type=int, help='sample index to start at', default=0)
    env_grp = parser.add_argument_group("Resource Manager").add_mutually_exclusive_group()
    env_grp.add_argument("--lsf", default=False, action='store_true', help='running in an LSF environment')
    env_grp.add_argument("--slurm", default=False, action='store_true', help='running in a SLURM environment')

    for a in addl_args:
        parser.add_argument(*a[0], **a[1])

    if len(argv) == 0:
        parser.print_help()
        sys.exit(1)

    args = parser.parse_args(argv)

    args.init = args.checkpoint

    return args


def split(dset_len, size, rank):
    q, r = divmod(dset_len, size)
    if rank < r:
        q += 1
        b = rank*q
        return np.arange(b, b+q)
    else:
        offset = (q+1)*r
        b = (rank - r)*q + offset
        return np.arange(b, b+q)


def process_args(args, size=1, rank=0, comm=None):
    """
    Process arguments for running inference
    """
    conf_args = process_config(args.config)
    for k, v in vars(conf_args).items():
        if not hasattr(args, k):
            setattr(args, k, v)

    logger = args.logger
    # set up logger
    if logger is None:
        logger = logging.getLogger()
        logger.setLevel(logging.INFO)
    if args.debug:
        logger.setLevel(logging.DEBUG)
    args.logger = logger


    targs = dict()

    # this does not get used in this command,
    # but leave it here in case we figure out how to
    # do infernce with Lightning someday
    targs['gpus'] = process_gpus(args.gpus)
    if targs['gpus'] != 1:
        targs['distributed_backend'] = 'ddp'

    if args.slurm:
        targs['environment'] = SLURMEnvironment()
    elif args.lsf:
        targs['environment'] = LSFEnvironment()

    if args.debug:
        targs['fast_dev_run'] = True

    # Figure out the checkpoint file to read from
    # and where to save outputs to
    if args.output is None:
        if os.path.isdir(args.checkpoint):
            ckpt = list(glob.glob(f"{args.checkpoint}/*.ckpt"))
            if len(ckpt) == 0:
                print(f'No checkpoint file found in {args.checkpoint}', file=sys.stderr)
                sys.exit(1)
            elif len(ckpt) > 1:
                print(f'More than one checkpoint file found in {args.checkpoint}. '
                      'Please specify checkpoint with -c', file=sys.stderr)
                sys.exit(1)
            args.checkpoint = ckpt[0]
        outdir = args.checkpoint
        if outdir.endswith('.ckpt'):
            outdir = outdir[:-5]
        if not os.path.isdir(outdir):
            os.mkdir(outdir)
        args.output =  os.path.join(outdir, 'outputs.h5')

    # setting classify to so that we can get labels when
    # we load data. We do this here because we assume that
    # network is going to output features, and we want to use the
    # labels for downstream analysis
    args.classify = True

    # load the model and override batch size
    model = process_model(args, inference=True)
    model.set_inference(True)
    if args.batch_size is not None:
        model.hparams.batch_size = args.batch_size

    args.n_outputs = model.hparams.n_outputs
    args.save_seq_ids = model.hparams.window is not None

    # remove ResNet features
    if args.features:
        if 'ResNet' not in model.__class__.__name__:
            raise ValueError("Cannot use -f without ResNet model - got %s" % model.__class__.__name__)
        from .models.resnet import ResNetFeatures
        args.n_outputs = model.fc.in_features
        model = ResNetFeatures(model)

    if args.loaders is None or len(args.loaders) == 0:
        args.loaders = ['train', 'validate', 'test']

    if 'nonrep' in args.loaders:
        if size > 1:
            dataset = LazySeqDataset(path=args.input, hparams=argparse.Namespace(**model.hparams), keep_open=True, comm=comm)
        else:
            dataset = LazySeqDataset(path=args.input, hparams=argparse.Namespace(**model.hparams), keep_open=True)
        tmp_dset = dataset
        if args.start > 0:
            tmp_dset = Subset(tmp_dset, np.arange(args.start, len(dataset)))

        if size > 1:
            subset = split(len(tmp_dset), size, rank)
            tmp_dset = Subset(tmp_dset, subset)
            args.logger.info(f'rank {rank} - processing {len(subset)} samples subset')

        ldr = get_loader(tmp_dset, batch_size=args.batch_size, distances=False)
        args.loaders = {'input': ldr}
        args.difile = dataset.difile
    else:
        data_mod = DeepIndexDataModule(args, inference=True)
        args.loaders = {'train': data_mod.train_dataloader(),
                        'validate': data_mod.val_dataloader(),
                        'test': data_mod.test_dataloader()}
        args.difile = data_mod.dataset.difile
        if args.num_workers > 0:
            data_mod.dataset.close()
        dataset = data_mod.dataset

    # return the model, any arguments, and Lighting Trainer args just in case
    # we want to use them down the line when we figure out how to use Lightning for
    # inference

    model.eval()

    ret = [model, dataset, args, targs]

    if size > 1:
        if 'environment' not in targs:
            print(f'rank {rank} - Please specify --lsf or --slurm if running distributed', file=sys.stderr)
            sys.exit(1)
        args.device = torch.device('cuda:%d' % targs['environment'].local_rank())
    else:
        args.device = torch.device('cuda:0')

    return tuple(ret)


def run_inference(argv=None):
    """Run inference using PyTorch

    Args:
        argv: a command-line string or argparse.Namespace object to use for running inference
              If none are given, read from command-line i.e. like running argparse.ArgumentParser.parse_args
    """
<<<<<<< HEAD
    model, data_mod, args, addl_targs = process_args(argv=argv)

    import h5py  # noqa: F401
    from pkg_resources import resource_filename
    from hdmf.common import load_namespaces, get_class, VectorData, EnumData
    from hdmf.backends.hdf5 import HDF5IO

    load_namespaces(os.path.join(resource_filename(__name__, '../hdmf-ml'), 'schema', 'ml', 'namespace.yaml'))
    ResultsTable = get_class('ResultsTable', 'hdmf-ml')
    ClassProbability = get_class('ClassProbability', 'hdmf-ml')
    ClassLabel = get_class('ClassLabel', 'hdmf-ml')
    TrainValidationTestSplit = get_class('TrainValidationTestSplit', 'hdmf-ml')
    EmbeddedValues = get_class('EmbeddedValues', 'hdmf-ml')
=======
>>>>>>> 863467c3

    args = parse_args(argv=argv)
    RANK = 0
    SIZE = 1
    COMM = None
    f_kwargs = dict()
    if 'OMPI_COMM_WORLD_RANK' in os.environ:
        # load this after so we can get usage
        # statement without having to load MPI
        from mpi4py import MPI

        COMM = MPI.COMM_WORLD
        RANK = COMM.Get_rank()
        SIZE = COMM.Get_size()
        if SIZE > 1:
            f_kwargs['driver'] = 'mpio'
            f_kwargs['comm'] = COMM
    else:
        args.logger.info('OMPI_COMM_WORLD_RANK not set in environment -- not using MPI')



    model, dataset, args, addl_targs = process_args(args, size=SIZE, rank=RANK)

    if args.in_memory:
        if SIZE > 1:
            print("Cannot do in-memory inference with MPI", file=sys.stderr)
            exit(1)
        args.logger.info(f'running in-memory inference')
        in_memory_inference(model, dataset, args, addl_targs)
    else:
        if SIZE > 1:
            args.logger.info(f'running parallel chunked inference')
        else:
            args.logger.info(f'running serial chunked inference')
        parallel_chunked_inference(model, dataset, args, addl_targs, COMM, SIZE, RANK, f_kwargs)


def parallel_chunked_inference(model, dataset, args, addl_targs, comm, size, rank, fkwargs):
    n_samples = len(dataset)
    f = h5py.File(args.output, 'w', **fkwargs)
    outputs = f.require_dataset('outputs', shape=(n_samples, args.n_outputs), dtype=float)
    labels = f.require_dataset('labels', shape=(n_samples,), dtype=int)
    orig_lens = f.require_dataset('orig_lens', shape=(n_samples,), dtype=int)
    seq_ids = f.require_dataset('seq_ids', shape=(n_samples,), dtype=int)

    model.to(args.device)

    if size > 1: comm.Barrier()

    for loader_key, loader in args.loaders.items():
        if rank == 0: args.logger.info(f'computing outputs for {loader_key}')
        mask = f.require_dataset(loader_key, shape=(n_samples,), dtype=bool, fillvalue=False)
        for idx, _outputs, _labels, _orig_lens, _seq_ids in get_outputs(model, loader, args.device, debug=args.debug, chunks=args.n_batches, prog_bar=rank==0):
            order = np.argsort(idx)
            idx = idx[order]
            with ccm(size > 1, outputs.collective):
                outputs[idx] = _outputs[order]
            with ccm(size > 1, labels.collective):
                labels[idx] = _labels[order]
            with ccm(size > 1, orig_lens.collective):
                orig_lens[idx] = _orig_lens[order]
            with ccm(size > 1, seq_ids.collective):
                seq_ids[idx] = _seq_ids[order]
            with ccm(size > 1, mask.collective):
                mask[idx] = True

    if size > 1: comm.Barrier()

    f.close()
    if rank == 0: args.logger.info(f'closing {args.output}')


def get_outputs(model, loader, device, debug=False, chunks=None, prog_bar=True):
    """
    Get model outputs for all samples in the given loader

    Parameters
    ----------
    model: torch.Module
        the PyTorch model to get outputs for

    loader: torch.DataLoader
        the PyTorch DataLoader to get data from

    device: torch.device
        the PyTorch device to run computation on

    debug: bool
        run 100 batches and return

    chunks: int
        if not None, return a subsets of batches of size *chunks* as a
        generator

    """
    indices, outputs, labels, orig_lens, seq_ids = [], [], [], [], []
    max_batches = 100 if debug else sys.maxsize
    from tqdm import tqdm
    file = sys.stdout
    it = loader
    if prog_bar:
        it = tqdm(it, file=sys.stdout)
    with torch.no_grad():
        for idx, (i, X, y, olen, seq_i) in enumerate(it):
            X = X.to(device)
            with autocast():
                out = model(X).to('cpu').detach()
            outputs.append(out)
            indices.append(i.to('cpu').detach())
            labels.append(y.to('cpu').detach())
            orig_lens.append(olen.to('cpu').detach())
            seq_ids.append(seq_i.to('cpu').detach())
            if idx >= max_batches:
                break
            if chunks and (idx+1) % chunks == 0:
                yield cat(indices, outputs, labels, orig_lens, seq_ids)
                indices, outputs, labels, orig_lens, seq_ids = [], [], [], [], []
    if chunks is None:
        return cat(indices, outputs, labels, orig_lens, seq_ids)
    else:
        if len(indices) > 0:
            yield cat(indices, outputs, labels, orig_lens, seq_ids)


def cat(indices, outputs, labels, orig_lens, seq_ids):
    ret = (torch.cat(indices).numpy(),
           torch.cat(outputs).numpy(),
           torch.cat(labels).numpy(),
           torch.cat(orig_lens).numpy(),
           torch.cat(seq_ids).numpy())
    return ret


def in_memory_inference(model, dataset, args, addl_targs):

    n_samples = len(dataset)
    # make temporary datasets and do all I/O at the end
    tmp_output = np.zeros(shape=(n_samples, args.n_outputs), dtype=float)
    tmp_pred_class = np.zeros(shape=(n_samples,), dtype=int)
    tmp_true_label = np.zeros(shape=(n_samples,), dtype=int)
    tmp_orig_length = np.zeros(shape=(n_samples,), dtype=int)
    tmp_tvt_split = np.zeros(shape=(n_samples,), dtype=str)
    tmp_seq_id = None
    if args.save_seq_ids:
        tmp_seq_id = np.zeros(shape=(n_samples,), dtype=int)
    indices = list()

    model.to(args.device)
    for loader_key, loader in args.loaders.items():
        # separate loaders for train, validate, test
        args.logger.info(f'computing outputs for {loader_key}')
        idx, outputs, labels, orig_lens, seq_ids = get_outputs(model, loader, args.device, debug=args.debug)
        order = np.argsort(idx)
        idx = idx[order]
        args.logger.info('stashing outputs, shape ' + str(outputs[order].shape))
        tmp_output[idx] = outputs[order]
        if args.classify:
            pred_class = np.amax(outputs[order], axis=1)
            args.logger.info('stashing predicted class, shape ' + str(pred_class.shape))
            tmp_pred_class[idx] = pred_class
        args.logger.info('stashing labels')
        tmp_true_label[idx] = labels[order]
        args.logger.info('stashing orig_lens')
        tmp_orig_length[idx] = orig_lens
        args.logger.info('stashing mask')
        tmp_tvt_split[idx] = loader_key
        if args.save_seq_ids:
            args.logger.info('stashing seq_ids')
            tmp_seq_id[idx] = seq_ids[order]
        indices.append(idx)

    args.logger.info("writing data")
<<<<<<< HEAD
    # f.create_dataset('label_names', data=data_mod.dataset.label_names, dtype=h5py.special_dtype(vlen=str))

    if args.umap:
        order = np.s_[:]
        if args.debug:
            indices = np.concatenate(indices)
            order = np.argsort(indices)
            indices = indices[order]
        else:
            indices = np.s_[:]
        # compute UMAP arguments for convenience
        args.logger.info('Running UMAP embedding')
        from umap import UMAP
        umap = UMAP(n_components=2)
        tfm = umap.fit_transform(tmp_output[indices])
        umap_dset = np.zeros(shape=(n_samples, 2), dtype=float)
        umap_dset[indices] = tfm

    # create and set up results table
    columns = list()

    args.logger.info("writing tvt_split, shape " + str(tmp_tvt_split.shape))
    tvt_split_col = TrainValidationTestSplit(
        name='tvt_split',
        description='A column to indicate if a sample was used for training, testing or validation',
        data=tmp_tvt_split
    )
    columns.append(tvt_split_col)

    args.logger.info("writing orig_length, shape " + str(tmp_orig_length.shape))
    orig_lens_col = VectorData(
        name='orig_length',
        description='Original lengths',
        data=tmp_orig_length
    )
    columns.append(orig_lens_col)

    args.logger.info("writing true_label, shape " + str(tmp_true_label.shape))
    true_label_elements_col = EnumData(
        name='true_label_elements',
        description='Fixed set of true label strings referenced by true_label EnumData column',
        data=[]  # TODO
    )
    columns.append(true_label_elements_col)

    args.logger.info("writing true_label, shape " + str(tmp_true_label.shape))
    true_label_col = EnumData(
        name='true_label',
        description='A column to store the true label for each sample',
        data=tmp_true_label,
        elements=true_label_elements_col  # TODO
    )
    columns.append(true_label_col)

    if args.classify:
        args.logger.info("writing predicted_proba, shape " + str(tmp_output.shape))
        predicted_proba_col = ClassProbability(
            name='predicted_proba',
            description='A column to store the class probability for each class across the samples',
            data=tmp_output,
            training_labels=true_label_col
        )
        columns.append(predicted_proba_col)

        args.logger.info("writing predicted_class, shape " + str(tmp_pred_class.shape))
        predicted_class_col = ClassLabel(
            name='predicted_class',
            description='A column to store which class a sample was classified as',
            data=tmp_pred_class,
            training_labels=true_label_col
        )
        columns.append(predicted_class_col)
    else:
        args.logger.info("writing embedding, shape " + str(tmp_output.shape))
        embedding_col = EmbeddedValues(
            name='embedding',
            description='A column to store embeddings for each sample',
            data=tmp_output
        )
        columns.append(embedding_col)

    if args.save_seq_ids:
        args.logger.info("writing seq_ids, shape " + str(tmp_seq_id.shape))
        embedding_col = VectorData(
            name='seq_id',
            description='Sequential IDs',
            data=tmp_seq_id
        )
        columns.append(embedding_col)

    if args.umap:
        args.logger.info("writing viz_emb, shape " + str(umap_dset.shape))
        viz_emb_col = VectorData(
            name='viz_emb',
            description='UMAP visualization embedding',
            data=umap_dset
        )
        columns.append(viz_emb_col)

    table = ResultsTable(name='results', description='ML results', columns=columns)

    args.logger.info(f'saving outputs to {args.output}')
    with HDF5IO(args.output, 'w') as io:
        io.write(table)


def get_outputs(model, loader, device, debug=False):
    """
    Get model outputs for all samples in the given loader
    """
    ret = list()
    indices = list()
    labels = list()
    orig_lens = list()
    seq_ids = list()
    max_batches = 100 if debug else sys.maxsize
    from tqdm import tqdm
    file = sys.stdout
    it = tqdm(loader, file=sys.stdout)
    with torch.no_grad():
        for idx, (i, X, y, olen, seq_i) in enumerate(it):
            ret.append(model(X.to(device)).to('cpu').detach())
            indices.append(i.to('cpu').detach())
            labels.append(y.to('cpu').detach())
            orig_lens.append(olen.to('cpu').detach())
            seq_ids.append(seq_i.to('cpu').detach())
            if idx >= max_batches:
                break
    ret = (torch.cat(indices).numpy(),
           torch.cat(ret).numpy(),
           torch.cat(labels).numpy(),
           torch.cat(orig_lens).numpy(),
           torch.cat(seq_ids).numpy())
    return ret

=======
    f = h5py.File(args.output, 'w')
    f.create_dataset('label_names', data=dataset.label_names, dtype=h5py.special_dtype(vlen=str))

    for k,v in masks.items():
        f.create_dataset(k, data=v)

    args.logger.info("writing outputs, shape " + str(tmp_emb.shape))
    f.create_dataset('outputs', data=tmp_emb)
    args.logger.info("writing labels, shape " + str(tmp_label.shape))
    f.create_dataset('labels', data=tmp_label)
    args.logger.info("writing orig_lens, shape " + str(tmp_olen.shape))
    f.create_dataset('orig_lens', data=tmp_olen)
    if args.save_seq_ids:
        args.logger.info("writing seq_ids, shape " + str(tmp_olen.shape))
        f.create_dataset('seq_ids', data=tmp_seq_id)
>>>>>>> 863467c3

from . import models  # noqa: E402

if __name__ == '__main__':
    run_inference()<|MERGE_RESOLUTION|>--- conflicted
+++ resolved
@@ -221,7 +221,6 @@
         argv: a command-line string or argparse.Namespace object to use for running inference
               If none are given, read from command-line i.e. like running argparse.ArgumentParser.parse_args
     """
-<<<<<<< HEAD
     model, data_mod, args, addl_targs = process_args(argv=argv)
 
     import h5py  # noqa: F401
@@ -235,8 +234,6 @@
     ClassLabel = get_class('ClassLabel', 'hdmf-ml')
     TrainValidationTestSplit = get_class('TrainValidationTestSplit', 'hdmf-ml')
     EmbeddedValues = get_class('EmbeddedValues', 'hdmf-ml')
-=======
->>>>>>> 863467c3
 
     args = parse_args(argv=argv)
     RANK = 0
@@ -410,7 +407,6 @@
         indices.append(idx)
 
     args.logger.info("writing data")
-<<<<<<< HEAD
     # f.create_dataset('label_names', data=data_mod.dataset.label_names, dtype=h5py.special_dtype(vlen=str))
 
     if args.umap:
@@ -546,23 +542,6 @@
            torch.cat(seq_ids).numpy())
     return ret
 
-=======
-    f = h5py.File(args.output, 'w')
-    f.create_dataset('label_names', data=dataset.label_names, dtype=h5py.special_dtype(vlen=str))
-
-    for k,v in masks.items():
-        f.create_dataset(k, data=v)
-
-    args.logger.info("writing outputs, shape " + str(tmp_emb.shape))
-    f.create_dataset('outputs', data=tmp_emb)
-    args.logger.info("writing labels, shape " + str(tmp_label.shape))
-    f.create_dataset('labels', data=tmp_label)
-    args.logger.info("writing orig_lens, shape " + str(tmp_olen.shape))
-    f.create_dataset('orig_lens', data=tmp_olen)
-    if args.save_seq_ids:
-        args.logger.info("writing seq_ids, shape " + str(tmp_olen.shape))
-        f.create_dataset('seq_ids', data=tmp_seq_id)
->>>>>>> 863467c3
 
 from . import models  # noqa: E402
 
