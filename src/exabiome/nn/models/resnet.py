'''
A modification of the ResNet module implemented in torchvision to work on 1D sequences.

Original code:
https://github.com/pytorch/vision/blob/7c077f6a986f05383bcb86b535aedb5a63dd5c4b/torchvision/models/resnet.py

'''
import torch
import torch.nn as nn

from . import model, AbstractLit, HierarchicalClassifier


def conv3x3(in_planes, out_planes, stride=1, groups=1, dilation=1):
    """3x3 convolution with padding"""
    return nn.Conv1d(in_planes, out_planes, kernel_size=3, stride=stride,
                     padding=dilation, groups=groups, bias=False, dilation=dilation)


def conv1x1(in_planes, out_planes, stride=1):
    """1x1 convolution"""
    return nn.Conv1d(in_planes, out_planes, kernel_size=1, stride=stride, bias=False)


class BasicBlock(nn.Module):
    expansion = 1

    def __init__(self, inplanes, planes, stride=1, downsample=None, groups=1,
                 base_width=64, dilation=1, norm_layer=None):
        super(BasicBlock, self).__init__()
        if norm_layer is None:
            norm_layer = nn.BatchNorm1d
        if groups != 1 or base_width != 64:
            raise ValueError('BasicBlock only supports groups=1 and base_width=64')
        if dilation > 1:
            raise NotImplementedError("Dilation > 1 not supported in BasicBlock")
        # Both self.conv1 and self.downsample layers downsample the input when stride != 1
        self.conv1 = conv3x3(inplanes, planes, stride)
        self.bn1 = norm_layer(planes)
        self.relu = nn.ReLU(inplace=True)
        self.conv2 = conv3x3(planes, planes)
        self.bn2 = norm_layer(planes)
        self.downsample = downsample
        self.stride = stride

    def forward(self, x):
        identity = x

        out = self.conv1(x)
        out = self.bn1(out)
        out = self.relu(out)

        out = self.conv2(out)
        out = self.bn2(out)

        if self.downsample is not None:
            identity = self.downsample(x)

        out += identity
        out = self.relu(out)

        return out


class Bottleneck(nn.Module):
    # Bottleneck in torchvision places the stride for downsampling at 3x3 convolution(self.conv2)
    # while original implementation places the stride at the first 1x1 convolution(self.conv1)
    # according to "Deep residual learning for image recognition"https://arxiv.org/abs/1512.03385.
    # This variant is also known as ResNet V1.5 and improves accuracy according to
    # https://ngc.nvidia.com/catalog/model-scripts/nvidia:resnet_50_v1_5_for_pytorch.

    expansion = 4

    def __init__(self, inplanes, planes, stride=1, downsample=None, groups=1,
                 base_width=64, dilation=1, norm_layer=None):
        super(Bottleneck, self).__init__()
        if norm_layer is None:
            norm_layer = nn.BatchNorm1d
        width = int(planes * (base_width / 64.)) * groups
        # Both self.conv2 and self.downsample layers downsample the input when stride != 1
        self.conv1 = conv1x1(inplanes, width)
        self.bn1 = norm_layer(width)
        self.conv2 = conv3x3(width, width, stride, groups, dilation)
        self.bn2 = norm_layer(width)
        self.conv3 = conv1x1(width, planes * self.expansion)
        self.bn3 = norm_layer(planes * self.expansion)
        self.relu = nn.ReLU(inplace=True)
        self.downsample = downsample
        self.stride = stride

    def forward(self, x):
        identity = x

        out = self.conv1(x)
        out = self.bn1(out)
        out = self.relu(out)

        out = self.conv2(out)
        out = self.bn2(out)
        out = self.relu(out)

        out = self.conv3(out)
        out = self.bn3(out)

        if self.downsample is not None:
            identity = self.downsample(x)

        out += identity
        out = self.relu(out)

        return out


class FeatureReduction(nn.Module):

    def __init__(self, inplanes, planes):
        super(FeatureReduction, self).__init__()
        self.conv1 = conv1x1(inplanes, planes)
        self.bn1 = nn.BatchNorm1d(planes)
        self.relu = nn.ReLU(inplace=True)

    def forward(self, x):
        out = self.conv1(x)
        out = self.bn1(out)
        out = self.relu(out)
        return out


class ResNet(AbstractLit):

    def __init__(self, hparams):
        if not hasattr(hparams, 'zero_init_residual'):
            hparams.zero_init_residual = False
        if not hasattr(hparams, 'groups'):
            hparams.groups = 1
        if not hasattr(hparams, 'width_per_group'):
            hparams.width_per_group = 64
        if not hasattr(hparams, 'replace_stride_with_dilation'):
            hparams.replace_stride_with_dilation = None
        if not hasattr(hparams, 'norm_layer'):
            hparams.norm_layer = nn.BatchNorm1d
        super(ResNet, self).__init__(hparams)

        replace_stride_with_dilation = hparams.replace_stride_with_dilation
        block = hparams.block
        layers = hparams.layers
        norm_layer = hparams.norm_layer

        self.inplanes = 64
        self.dilation = 1
        if replace_stride_with_dilation is None or replace_stride_with_dilation is False:
            # each element in the tuple indicates if we should replace
            # the 2x2 stride with a dilated convolution instead
            replace_stride_with_dilation = [False, False, False]
        elif replace_stride_with_dilation is True:
            replace_stride_with_dilation = [True, True, True]
        if len(replace_stride_with_dilation) != 3:
            raise ValueError("replace_stride_with_dilation should be None "
                             "or a 3-element tuple, got {}".format(replace_stride_with_dilation))

        input_nc = getattr(hparams, 'input_nc', None)
        n_emb = 8
        self.embedding = nn.Embedding(input_nc, n_emb)

        self.conv1 = nn.Conv1d(n_emb, self.inplanes, kernel_size=7, stride=2, padding=3,
                               bias=False)
        self.bn1 = norm_layer(self.inplanes)
        self.relu = nn.ReLU(inplace=True)
        self.maxpool = nn.MaxPool1d(kernel_size=3, stride=2, padding=1)
        self.layer1 = self._make_layer(block, 64, layers[0])
        self.layer2 = self._make_layer(block, 128, layers[1], stride=2,
                                       dilate=replace_stride_with_dilation[0])
        self.layer3 = self._make_layer(block, 256, layers[2], stride=2,
                                       dilate=replace_stride_with_dilation[1])
        self.layer4 = self._make_layer(block, 512, layers[3], stride=2,
                                       dilate=replace_stride_with_dilation[2])

<<<<<<< HEAD
        n_output_channels = 64 * block.expansion
        self.bottleneck = FeatureReduction(512 * block.expansion, n_output_channels)
=======
        n_output_channels = 512 * block.expansion
        if hparams.bottleneck:
            self.bottleneck = FeatureReduction(n_output_channels, 64 * block.expansion)
            n_output_channels = 64 * block.expansion
        else:
            self.bottleneck = None
>>>>>>> 37f468bc

        self.avgpool = nn.AdaptiveAvgPool1d(1)

        if hparams.tgt_tax_lvl == 'all':
            self.fc = HierarchicalClassifier(n_output_channels, hparams.n_taxa_all)
        else:
<<<<<<< HEAD
            #self.fc = nn.Linear(n_output_channels, hparams.n_outputs)
            self.fc = nn.Sequential(
                nn.Linear(n_output_channels, 512),
                nn.ReLU(inplace=True),
                nn.Linear(512, 512),
                nn.ReLU(inplace=True),
                nn.Linear(512, hparams.n_outputs),
            )
=======
            self.fc = nn.Linear(n_output_channels, hparams.n_outputs)
>>>>>>> 37f468bc

        for m in self.modules():
            if isinstance(m, nn.Conv1d):
                nn.init.kaiming_normal_(m.weight, mode='fan_out', nonlinearity='relu')
            elif isinstance(m, (nn.BatchNorm1d, nn.GroupNorm)):
                nn.init.constant_(m.weight, 1)
                nn.init.constant_(m.bias, 0)

        # Zero-initialize the last BN in each residual branch,
        # so that the residual branch starts with zeros, and each residual block behaves like an identity.
        # This improves the model by 0.2~0.3% according to https://arxiv.org/abs/1706.02677
        if hparams.zero_init_residual:
            for m in self.modules():
                if isinstance(m, Bottleneck):
                    nn.init.constant_(m.bn3.weight, 0)
                elif isinstance(m, BasicBlock):
                    nn.init.constant_(m.bn2.weight, 0)

    def reconfigure_outputs(self, outputs_map):
        """
        Reconfigure final layer to produce more outputs.

        For example, use weights from a phylum-level classifer for initializing a class-level classifier.

        This is done by providing an array that maps from the original taxonomic level to the
        new taxonomic level


        If original output layer weights look like:

        [ [a b c],       # this corresponds to three phylum in our example
          [d e f],
          [g h i] ]

        and we reconfigure to output for 6 classes, where classes [0, 1] belong to phylum 0, [2, 3] belong to phylum 1,
        and [4, 5] belong to phylum 2 i.e. outputs_map = [0, 0, 1, 1, 2, 2], then the new output layer weights would look like:

        [ [a b c],
          [a b c],
          [d e f],
          [d e f],
          [g h i],
          [g h i] ]

        Args
            outputs_map (array)         : a mapping of original layer output to new layer output
        """
        outputs_map = torch.as_tensor(outputs_map)
        self.hparams.n_outputs = len(outputs_map)
        final_fc = self.fc
        if isinstance(self.fc, nn.Sequential):
            final_fc = self.fc[-1]
        new_fc = nn.Linear(final_fc.in_features, self.hparams.n_outputs)
        with torch.no_grad():
            for i in range(final_fc.out_features):
                mask = outputs_map == i
                new_fc.weight[mask, :] = final_fc.weight[i, :]
                new_fc.bias[mask] = final_fc.bias[i] - torch.log(mask.sum().float())
        if isinstance(self.fc, nn.Sequential):
            self.fc[-1] = new_fc
        else:
            self.fc = new_fc

    def _make_layer(self, block, planes, blocks, stride=1, dilate=False):
        norm_layer = self.hparams.norm_layer
        downsample = None
        previous_dilation = self.dilation
        if dilate:
            self.dilation *= stride
            stride = 1
        if stride != 1 or self.inplanes != planes * block.expansion:
            downsample = nn.Sequential(
                conv1x1(self.inplanes, planes * block.expansion, stride),
                norm_layer(planes * block.expansion),
            )

        layers = []
        layers.append(block(self.inplanes, planes, stride, downsample, self.hparams.groups,
                            self.hparams.width_per_group, previous_dilation, norm_layer))
        self.inplanes = planes * block.expansion
        for _ in range(1, blocks):
            layers.append(block(self.inplanes, planes, groups=self.hparams.groups,
                                base_width=self.hparams.width_per_group, dilation=self.dilation,
                                norm_layer=norm_layer))

        return nn.Sequential(*layers)

    def _forward_impl(self, x):
        # See note [TorchScript super()]
        x = self.embedding(x)
        x = x.permute(0, 2, 1)
        x = self.conv1(x)
        x = self.bn1(x)
        x = self.relu(x)
        x = self.maxpool(x)

        x = self.layer1(x)
        x = self.layer2(x)
        x = self.layer3(x)
        x = self.layer4(x)

<<<<<<< HEAD
        x = self.bottleneck(x)
=======
        if self.bottleneck is not None:
            x = self.bottleneck(x)
>>>>>>> 37f468bc

        x = self.avgpool(x)
        x = torch.flatten(x, 1)
        x = self.fc(x)

        return x

    def forward(self, x):
        return self._forward_impl(x)


@model('resnet9')
class ResNet9(ResNet):

    def __init__(self, hparams):
        hparams = self.check_hparams(hparams)
        hparams.block = BasicBlock
        hparams.layers = [1, 1, 1, 1]
        super().__init__(hparams)


@model('resnet18')
class ResNet18(ResNet):

    def __init__(self, hparams):
        hparams = self.check_hparams(hparams)
        hparams.block = BasicBlock
        hparams.layers = [2, 2, 2, 2]
        super().__init__(hparams)


@model('resnet34')
class ResNet34(ResNet):

    def __init__(self, hparams):
        hparams = self.check_hparams(hparams)
        hparams.block = BasicBlock
        hparams.layers = [3, 4, 6, 3]
        super().__init__(hparams)


@model('resnet50')
class ResNet50(ResNet):

    def __init__(self, hparams):
        hparams = self.check_hparams(hparams)
        hparams.block = Bottleneck
        hparams.layers = [3, 4, 6, 3]
        super().__init__(hparams)


@model('resnet74')
class ResNet74(ResNet):

    def __init__(self, hparams):
        hparams = self.check_hparams(hparams)
        hparams.block = Bottleneck
        hparams.layers = [3, 4, 14, 3]
        super().__init__(hparams)


@model('resnet101')
class ResNet101(ResNet):

    def __init__(self, hparams):
        hparams = self.check_hparams(hparams)
        hparams.block = Bottleneck
        hparams.layers = [3, 4, 23, 3]
        super().__init__(hparams)


@model('resnet152')
class ResNet152(ResNet):

    def __init__(self, hparams):
        hparams = self.check_hparams(hparams)
        hparams.block = Bottleneck
        hparams.layers = [3, 8, 36, 3]
        super().__init__(hparams)


@model('resnext50_32x4d')
class ResNeXt50_32x4d(ResNet):

    def __init__(self, hparams):
        hparams = self.check_hparams(hparams)
        hparams.block = Bottleneck
        hparams.layers = [3, 4, 6, 3]
        hparams.groups = 32
        hparams.width_per_group = 4
        super().__init__(hparams)


@model('resnext101_32x8d')
class ResNeXt101_32x8d(ResNet):

    def __init__(self, hparams):
        hparams = self.check_hparams(hparams)
        hparams.block = Bottleneck
        hparams.layers = [3, 4, 23, 3]
        hparams.groups = 32
        hparams.width_per_group = 8
        super().__init__(hparams)


@model('wide_resnet50_2')
class Wide_ResNet50_2(ResNet):

    def __init__(self, hparams):
        hparams = self.check_hparams(hparams)
        hparams.block = Bottleneck
        hparams.layers = [3, 4, 6, 3]
        hparams.width_per_group = 128
        super().__init__(hparams)


@model('wide_resnet101_2')
class Wide_ResNet101_2(ResNet):

    def __init__(self, hparams):
        hparams = self.check_hparams(hparams)
        hparams.block = Bottleneck
        hparams.layers = [3, 4, 23, 3]
        hparams.width_per_group = 128
        super().__init__(hparams)


class ResNetFeatures(nn.Module):
    """
    A class for using only the convolutional layers of a ResNet.
    This model should not be trained. See resnet_feat.py for
    trainable ResNet feature models.
    """

    _layers = ('embedding',
               'conv1',
                'bn1',
                'relu',
                'maxpool',
                'layer1',
                'layer2',
                'layer3',
                'layer4',
                'bottleneck',
                'avgpool')

    def __init__(self, resnet):
        super().__init__()
        self.hparams = resnet.hparams
        for layer in self._layers:
            setattr(self, layer, getattr(resnet, layer))

    def forward(self, x):
        x = self.embedding(x)
        x = x.permute(0, 2, 1)
        x = self.conv1(x)
        x = self.bn1(x)
        x = self.relu(x)
        x = self.maxpool(x)

        x = self.layer1(x)
        x = self.layer2(x)
        x = self.layer3(x)
        x = self.layer4(x)

<<<<<<< HEAD
        x = self.bottleneck(x)
=======
        if self.bottleneck is not None:
            x = self.bottleneck(x)
>>>>>>> 37f468bc

        x = self.avgpool(x)
        x = torch.flatten(x, 1)

        return x


class ResNetClassifier(nn.Module):
    """
    A class for using only the fully-connected classifier layer of a ResNet.
    """

    def __init__(self, resnet):
        super().__init__()
        self.fc = resnet.fc

    def forward(self, x):
        x = self.fc(x)
        return x<|MERGE_RESOLUTION|>--- conflicted
+++ resolved
@@ -175,25 +175,19 @@
         self.layer4 = self._make_layer(block, 512, layers[3], stride=2,
                                        dilate=replace_stride_with_dilation[2])
 
-<<<<<<< HEAD
-        n_output_channels = 64 * block.expansion
-        self.bottleneck = FeatureReduction(512 * block.expansion, n_output_channels)
-=======
         n_output_channels = 512 * block.expansion
         if hparams.bottleneck:
             self.bottleneck = FeatureReduction(n_output_channels, 64 * block.expansion)
             n_output_channels = 64 * block.expansion
         else:
             self.bottleneck = None
->>>>>>> 37f468bc
 
         self.avgpool = nn.AdaptiveAvgPool1d(1)
 
         if hparams.tgt_tax_lvl == 'all':
             self.fc = HierarchicalClassifier(n_output_channels, hparams.n_taxa_all)
         else:
-<<<<<<< HEAD
-            #self.fc = nn.Linear(n_output_channels, hparams.n_outputs)
+
             self.fc = nn.Sequential(
                 nn.Linear(n_output_channels, 512),
                 nn.ReLU(inplace=True),
@@ -201,9 +195,7 @@
                 nn.ReLU(inplace=True),
                 nn.Linear(512, hparams.n_outputs),
             )
-=======
-            self.fc = nn.Linear(n_output_channels, hparams.n_outputs)
->>>>>>> 37f468bc
+
 
         for m in self.modules():
             if isinstance(m, nn.Conv1d):
@@ -305,12 +297,9 @@
         x = self.layer3(x)
         x = self.layer4(x)
 
-<<<<<<< HEAD
-        x = self.bottleneck(x)
-=======
+
         if self.bottleneck is not None:
             x = self.bottleneck(x)
->>>>>>> 37f468bc
 
         x = self.avgpool(x)
         x = torch.flatten(x, 1)
@@ -476,12 +465,9 @@
         x = self.layer3(x)
         x = self.layer4(x)
 
-<<<<<<< HEAD
-        x = self.bottleneck(x)
-=======
+
         if self.bottleneck is not None:
             x = self.bottleneck(x)
->>>>>>> 37f468bc
 
         x = self.avgpool(x)
         x = torch.flatten(x, 1)
