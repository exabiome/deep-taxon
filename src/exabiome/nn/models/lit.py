--- conflicted
+++ resolved
@@ -86,12 +86,9 @@
         self.log(self.train_loss, loss)
         return loss
 
-<<<<<<< HEAD
-=======
     def training_epoch_end(self, outputs):
         return None
 
->>>>>>> 034936ac
     # VALIDATION
     def validation_step(self, batch, batch_idx):
         idx, seqs, target, olen, seq_id = batch
@@ -103,13 +100,7 @@
         return loss
 
     def validation_epoch_end(self, outputs):
-<<<<<<< HEAD
-        val_loss_mean = torch.stack([x['val_loss'] for x in outputs]).mean()
-        #return {'log': {'val_loss': val_loss_mean}}
-        self.log('val_loss', val_loss_mean)
-=======
         return None
->>>>>>> 034936ac
 
     # TEST
     def test_step(self, batch, batch_idx):
