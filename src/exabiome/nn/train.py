--- conflicted
+++ resolved
@@ -39,11 +39,7 @@
     parser.add_argument('output', type=str, help='file to save model', default=None)
 
     add_dataset_arguments(parser)
-<<<<<<< HEAD
     parser.add_argument('-F', '--features_checkpoint', type=str, help='a checkpoint file for previously trained features', default=None)
-=======
-    parser.add_argument('-F', '--features', type=str, help='a checkpoint file for previously trained features', default=None)
->>>>>>> 70a6b800
 
     parser.add_argument('-l', '--load', action='store_true', default=False, help='load data into memory before running training loop')
 
@@ -132,11 +128,7 @@
 
     # make sure we are classifying if we are using adding classifier layers
     # to a resnet features model
-<<<<<<< HEAD
     if args.features_checkpoint is not None:
-=======
-    if args.features is not None:
->>>>>>> 70a6b800
         if args.manifold:
             raise ValueError('Cannot use manifold loss (i.e. -M) if adding classifier (i.e. -F)')
         args.classify = True
@@ -213,24 +205,13 @@
 from pytorch_lightning.loggers import CSVLogger
 from pytorch_lightning.callbacks import ModelCheckpoint
 
-<<<<<<< HEAD
-#from mpi4py import MPI
-
-#comm = MPI.COMM_WORLD
-#RANK = comm.Get_rank()
-
-RANK = 0
-
-def print0(*msg, **kwargs):
-=======
+
 from mpi4py import MPI
 
 comm = MPI.COMM_WORLD
 RANK = comm.Get_rank()
 
 def print0(*msg, **kwargs):
-    RANK = 0
->>>>>>> 70a6b800
     if RANK == 0:
         print(*msg, **kwargs)
 
@@ -254,7 +235,6 @@
             print0(f'symlinking to {args.checkpoint} from {outdir}')
             dest = output('start.ckpt')
             src = os.path.relpath(args.checkpoint, start=outdir)
-<<<<<<< HEAD
             if os.path.exists(dest):
                 existing_src = os.readlink(dest)
                 if existing_src != src:
@@ -262,9 +242,6 @@
                     raise RuntimeError(msg)
             else:
                 os.symlink(src, dest)
-=======
-            os.symlink(src, dest)
->>>>>>> 70a6b800
 
     seed_everything(args.seed)
 
