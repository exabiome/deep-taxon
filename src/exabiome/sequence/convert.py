--- conflicted
+++ resolved
@@ -189,11 +189,7 @@
 
 class AASeqIterator(AbstractSeqIterator):
 
-<<<<<<< HEAD
-    aa_map = np.array([0]*65 + list(range(26)), dtype=np.uint8)
-=======
     aa_map = np.array([0]*65 + list(range(1, 27)), dtype=np.uint8)
->>>>>>> b2cbaf8f
 
     @classmethod
     def characters(cls):
