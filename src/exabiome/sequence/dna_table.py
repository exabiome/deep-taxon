--- conflicted
+++ resolved
@@ -539,15 +539,9 @@
     @classmethod
     def get_revcomp_map(cls, vocab):
         d = {c: i for i, c in enumerate(vocab)}
-<<<<<<< HEAD
-        rcmap = np.zeros((len(vocab),))
-        for i, base in enumerate(vocab):
-            rc_base = chars[c]
-=======
         rcmap = np.zeros(len(vocab), dtype=int)
         for i, base in enumerate(vocab):
             rc_base = cls.chars[base]
->>>>>>> 2abd8e5e
             base_i = d[base]
             rc_base_i = d[rc_base]
             rcmap[base_i] = rc_base_i
@@ -556,11 +550,7 @@
     def __init__(self, difile):
         super().__init__(difile)
         self.labels = np.concatenate([self.labels, self.labels])
-<<<<<<< HEAD
-        vocab = difile.sequence_table.sequences.vocabulary
-=======
         vocab = difile.seq_table.sequence.vocabulary
->>>>>>> 2abd8e5e
         self.rcmap = torch.as_tensor(self.get_revcomp_map(vocab), dtype=torch.long)
 
     def __len__(self):
