from abc import ABCMeta, abstractmethod
import math

import numpy as np
import torch

from hdmf.common import VectorIndex, VectorData, DynamicTable,\
                        DynamicTableRegion, register_class
from hdmf.utils import docval, call_docval_func, get_docval, popargs
from hdmf import Container, Data


NS = 'deep-index'


class BitpackedIndex(VectorIndex, metaclass=ABCMeta):

    def _start_end(self, i):
        start = 0 if i == 0 else self.data[i-1]
        end = self.data[i]
        return start, end

    @abstractmethod
    def _get_single_item(self, i):
        pass

    def __getitem__(self, args):
        """
        Slice ragged array of *packed* one-hot encoded DNA sequence
        """
        if np.issubdtype(type(args), np.integer):
            return self._get_single_item(args)
        else:
            raise ValueError("Can only index bitpacked sequence with integers")


@register_class('PackedDNAIndex', NS)
class PackedDNAIndex(BitpackedIndex):

    def _get_single_item(self, i):
        start, end = self._start_end(i)
        shift = start % 2
        unpacked = np.unpackbits(self.target[start//2:math.ceil(end/2)])
        unpacked = unpacked.reshape(-1, 4)[shift:shift+end-start].T
        return unpacked


@register_class('PackedAAIndex', NS)
class PackedAAIndex(BitpackedIndex):

    def _get_single_item(self, i):
        start, end = self._start_end(i)
        packed = self.target[start:end]
        bits = np.unpackbits(packed)
        bits = bits[bits.shape[0] % 5:]
        bits = bits.reshape(-1, 5)
        unpacked = np.pad(bits, ((0, 0), (3, 0)), mode='constant', constant_values=((0, 0), (0, 0)))
<<<<<<< HEAD
        ohe_pos = np.packbits(unpacked, axis=1).squeeze(axis=1)
        if ohe_pos[0] == 0:
            ohe_pos = ohe_pos[1:]
=======
        ohe_pos = np.packbits(unpacked, axis=1).squeeze()
        # trim leading zeros that may be left from padding to
        # ensure enough bits for pack
        # trim trailing zeros in case a non-AA character was
        # used to terminate the original sequence
        ohe_pos = np.trim_zeros(ohe_pos)
>>>>>>> 95ef31d3
        ohe_pos = ohe_pos - 1
        return ohe_pos


class SequenceTable(DynamicTable, metaclass=ABCMeta):

    @abstractmethod
    def get_index(self, data, target):
        pass

    @abstractmethod
    def get_torch_conversion(self, dtype=None, device=None):
        pass

    @abstractmethod
    def get_numpy_conversion(self):
        pass

    def set_raw(self):
        self.convert = lambda x: x

    def set_torch(self, use_torch, dtype=None, device=None):
        if use_torch:
            self.convert = self.get_torch_conversion(dtype, device)
        else:
            self.convert = self.get_numpy_conversion()

    @docval(*get_docval(DynamicTable.__init__),
            {'name': 'names', 'type': ('array_data', 'data', VectorData), 'doc': 'sequence names'},
            {'name': 'sequence', 'type': ('array_data', 'data', VectorData), 'doc': 'bitpacked DNA sequence'},
            {'name': 'sequence_index', 'type': ('array_data', 'data', BitpackedIndex), 'doc': 'index for sequence'},
            {'name': 'taxon', 'type': ('array_data', 'data', VectorData), 'doc': 'index for sequence'},
            {'name': 'taxon_table', 'type': DynamicTable, 'doc': "target for 'taxon'", 'default': None})
    def __init__(self, **kwargs):
        names, index, sequence, taxon, taxon_table = popargs('names',
                                                             'sequence_index',
                                                             'sequence',
                                                             'taxon',
                                                             'taxon_table',
                                                             kwargs)
        columns = list()
        if isinstance(names, VectorData):      # data is being read -- here we assume that everything is a VectorData
            columns.append(names)
            columns.append(index)
            columns.append(sequence)
            columns.append(taxon)
        else:
            columns.append(VectorData('names', 'sequence names', data=names))
            columns.append(VectorData('sequence', 'bitpacked DNA sequences', data=sequence))
            columns.append(self.get_index(index, columns[-1]))
            columns.append(DynamicTableRegion('taxon', taxon, 'taxa for each sequence', taxon_table))
        kwargs['columns'] = columns
        call_docval_func(super().__init__, kwargs)
        self.convert = self.get_numpy_conversion()

    def __getitem__(self, key):
        if isinstance(key, str):
            return super().__getitem__(key)
        else:
            ret = list(super().__getitem__(key))
            # sequence data will come from the third column
            ret[2] = self.convert(ret[2])
            return tuple(ret)


@register_class('DNATable', NS)
class DNATable(SequenceTable):

    def get_torch_conversion(self, dtype=None, device=None):
        return lambda x: torch.as_tensor(x, dtype=dtype, device=device).T

    def get_numpy_conversion(self):
        return lambda x: x

    def get_index(self, data, target):
        return PackedDNAIndex('sequence_index', data, target)


@register_class('AATable', NS)
class AATable(SequenceTable):

    charmap = np.array(['A', 'B',
                        'C', 'D', 'E', 'F', 'G', 'H', 'I', 'J', 'K', 'L', 'M', 'N', 'O',
                        'P', 'Q', 'R', 'S', 'T', 'U', 'V', 'W', 'X', 'Y', 'Z', '', '', '',
                        '', '', '', '', '', '', '', '', '', '', '', '', '', '', '', '', '',
                        '', '', '', '', '', '', '', '', '', '', '', '', '', '', '', '', ''],
                       dtype='<U1')

    def get_numpy_conversion(self):
        def func(x):
            ret = np.zeros([x.shape[0], 26], dtype=float)
            ret[np.arange(ret.shape[0]), x] = 1.0
            return ret
        return func

    def get_torch_conversion(self, dtype=None, device=None):
        def func(x):
            ret = torch.zeros([x.shape[0], 26], dtype=dtype, device=device)
            ret[np.arange(ret.shape[0]), x.tolist()] = 1.0
            ret = ret.T
            return ret
        return func

    def get_index(self, data, target):
        return PackedAAIndex('sequence_index', data, target)

    @classmethod
    def to_sequence(self, data):
        return "".join(self.charmap[i] for i in np.where(data)[1])

    def get(self, idx, sequence=False):
        ret = list(self[idx])
        if sequence:
            ret[2] = self.to_sequence(ret[2])
        return ret


@register_class('TaxaTable', NS)
class TaxaTable(DynamicTable):

    @docval(*get_docval(DynamicTable.__init__),
            {'name': 'taxon_id', 'type': ('array_data', 'data', VectorData), 'doc': 'the taxon ID'},
            {'name': 'embedding', 'type': ('array_data', 'data', VectorData), 'doc': 'the embedding for each taxon'})
    def __init__(self, **kwargs):
        taxon_id, embedding = popargs('taxon_id', 'embedding', kwargs)
        columns = list()
        if isinstance(taxon_id, VectorData):      # data is being read -- here we assume that everything is a VectorData
            columns.append(taxon_id)
            columns.append(embedding)
        else:
            columns.append(VectorData('taxon_id', 'taxonomy IDs from NCBI', data=taxon_id))
            columns.append(VectorData('embedding', 'an embedding for each species', data=embedding))
        kwargs['columns'] = columns
        call_docval_func(super().__init__, kwargs)


@register_class('CondensedDistanceMatrix', NS)
class CondensedDistanceMatrix(Data):
    pass


@register_class('NewickString', NS)
class NewickString(Data):
    pass


@register_class('DeepIndexFile', NS)
class DeepIndexFile(Container):

    __fields__ = ({'name': 'seq_table', 'child': True},
                  {'name': 'taxa_table', 'child': True},
                  {'name': 'distances', 'child': True},
                  {'name': 'tree', 'child': True})

    @docval({'name': 'seq_table', 'type': (AATable, DNATable), 'doc': 'the table storing DNA sequences'},
            {'name': 'taxa_table', 'type': TaxaTable, 'doc': 'the table storing taxa information'},
            {'name': 'distances', 'type': CondensedDistanceMatrix, 'doc': 'the table storing taxa information'},
            {'name': 'tree', 'type': NewickString, 'doc': 'the table storing taxa information'})
    def __init__(self, **kwargs):
        seq_table, taxa_table, distances, tree = popargs('seq_table', 'taxa_table', 'distances', 'tree', kwargs)
        call_docval_func(super().__init__, {'name': 'root'})
        self.seq_table = seq_table
        self.taxa_table = taxa_table
        self.distances = distances
        self.tree = tree

    def __getitem__(self, i):
        """
        Return a tuple containing (taxon_name, sequence_name, sequence, taxon_embedding)
        """
        (seq_i, seq_name, sequence, (tax_i, taxon_name, taxon_emb)) = self.seq_table[i]
        return {'taxon': taxon_name, 'name': seq_name, "sequence": sequence, "embedding": taxon_emb}

    def __len__(self):
        return len(self.seq_table)

    def set_torch(self, use_torch, dtype=None, device=None):
        self.seq_table.set_torch(use_torch, dtype=dtype, device=device)

    def set_raw(self):
        self.seq_table.set_raw()

    def to_sequence(self, data):
        return self.seq_table.to_sequence(data)<|MERGE_RESOLUTION|>--- conflicted
+++ resolved
@@ -55,18 +55,12 @@
         bits = bits[bits.shape[0] % 5:]
         bits = bits.reshape(-1, 5)
         unpacked = np.pad(bits, ((0, 0), (3, 0)), mode='constant', constant_values=((0, 0), (0, 0)))
-<<<<<<< HEAD
         ohe_pos = np.packbits(unpacked, axis=1).squeeze(axis=1)
-        if ohe_pos[0] == 0:
-            ohe_pos = ohe_pos[1:]
-=======
-        ohe_pos = np.packbits(unpacked, axis=1).squeeze()
         # trim leading zeros that may be left from padding to
         # ensure enough bits for pack
         # trim trailing zeros in case a non-AA character was
         # used to terminate the original sequence
         ohe_pos = np.trim_zeros(ohe_pos)
->>>>>>> 95ef31d3
         ohe_pos = ohe_pos - 1
         return ohe_pos
 
