from abc import ABCMeta, abstractmethod
import math

import numpy as np
import torch
import torch.nn.functional as F
import sklearn.neighbors as skn

from hdmf.common import VectorIndex, VectorData, DynamicTable, CSRMatrix,\
                        DynamicTableRegion, register_class, EnumData
from hdmf.utils import docval, call_docval_func, get_docval, popargs
from hdmf.data_utils import DataIO
from hdmf import Container, Data


__all__ = ['DeepIndexFile',
           'AbstractChunkedDIFile',
           'WindowChunkedDIFile',
           'RevCompFilter',
           'SequenceTable',
           'GenomeTable',
           'TaxaTable',
           'chunk_sequence']

NS = 'deep-index'


class TorchableMixin:


    def __init__(self, *args, **kwargs):
        self.use_torch = False
        self.classify = False

    def get_torch_conversion(self, **kwargs):
        dtype = kwargs.get('dtype')
        device = kwargs.get('device')
        maxlen = kwargs.get('maxlen')
        if np.issubdtype(type(maxlen), np.integer):
            def func(x):
                ret = torch.zeros((maxlen, x.shape[1]))
                ret[0:x.shape[0]] = x
                return ret
        else:
            def func(x):
                return torch.as_tensor(x, dtype=dtype, device=device)
        return func

    def set_raw(self):
        self.convert = lambda x: x


class AbstractSequenceTable(DynamicTable, TorchableMixin, metaclass=ABCMeta):

    @abstractmethod
    def get_sequence_index(self, data, target):
        pass

    @abstractmethod
    def get_sequence_data(self, data):
        pass

    @docval(*get_docval(DynamicTable.__init__),
            {'name': 'sequence_name', 'type': ('array_data', 'data', VectorData), 'doc': 'sequence names'},
            {'name': 'sequence', 'type': ('array_data', 'data', EnumData), 'doc': 'bitpacked DNA sequence'},
            {'name': 'sequence_index', 'type': ('array_data', 'data', VectorIndex), 'doc': 'index for sequence'},
            {'name': 'length', 'type': ('array_data', 'data', VectorData), 'doc': 'lengths of sequence'},
            {'name': 'genome', 'type': ('array_data', 'data', VectorData), 'doc': 'the genome for each table'},
            {'name': 'genome_table', 'type': DynamicTable, 'doc': "target for 'genome'", 'default': None},
            {'name': 'pad', 'type': bool, 'doc': 'pad sequences to the maximum length sequence', 'default': False},
            {'name': 'bitpacked', 'type': bool, 'doc': 'sequence data are packed', 'default': True},
            {'name': 'vocab', 'type': 'array_data', 'doc': 'the characters in the sequence vocabulary.', 'default': None})
    def __init__(self, **kwargs):
        sequence_name, index, sequence, genome, genome_table = popargs('sequence_name',
                                                             'sequence_index',
                                                             'sequence',
                                                             'genome',
                                                             'genome_table',
                                                             kwargs)
        self._bitpacked = popargs('bitpacked', kwargs)
        vocab = popargs('vocab', kwargs)

        self.pad = popargs('pad', kwargs)
        seqlens = popargs('length', kwargs)
        columns = list()
        self.maxlen = None
        if isinstance(sequence_name, VectorData):      # data is being read -- here we assume that everything is a VectorData
            columns.append(sequence_name)
            columns.append(index)
            columns.append(sequence)
            columns.append(seqlens)
            columns.append(genome)
            if self.pad:   # if we need to pad, compute the maxlen
                self.maxlen = np.max(seqlens.data[:])
        else:
            columns.append(VectorData('sequence_name', 'sequence names', data=sequence_name))
            seq = self.get_sequence_data(sequence)
            columns.append(self.get_sequence_index(index, seq))
            columns.append(seq)
            columns.append(seq.elements)
            columns.append(VectorData('length', 'sequence lengths', data=seqlens))
            columns.append(DynamicTableRegion('genome', genome, 'the genome of each sequence', genome_table))
        kwargs['columns'] = columns
        call_docval_func(super().__init__, kwargs)


@register_class('SequenceTable', NS)
class SequenceTable(AbstractSequenceTable):

    def get_sequence_index(self, index, data):
        return VectorIndex('sequence_index', index, data)

    def get_sequence_data(self, data):
        if isinstance(data, DataIO):
            vocab = data.data.data.encoded_vocab
        else:
            vocab = self.vocab
        return EnumData('sequence', 'sequence data from a vocabulary', data=data, elements=vocab)

    dna = ['A', 'C', 'G', 'T', 'N']

    protein = ['A', 'B', 'C', 'D', 'E', 'F', 'G',
               'H', 'I', 'J', 'K', 'L', 'M', 'N',
               'O', 'P', 'Q', 'R', 'S', 'T', 'U',
               'V', 'W', 'X', 'Y', 'Z']

    @docval(*get_docval(DynamicTable.__init__),
            {'name': 'sequence_name', 'type': ('array_data', 'data', VectorData), 'doc': 'sequence names'},
            {'name': 'sequence', 'type': ('array_data', 'data', EnumData), 'doc': 'bitpacked DNA sequence'},
            {'name': 'sequence_index', 'type': ('array_data', 'data', VectorIndex), 'doc': 'index for sequence'},
            {'name': 'length', 'type': ('array_data', 'data', VectorData), 'doc': 'lengths of sequence'},
            {'name': 'genome', 'type': ('array_data', 'data', VectorData), 'doc': 'the genome of each sequence'},
            {'name': 'genome_table', 'type': DynamicTable, 'doc': "target for 'genomes'", 'default': None},
            {'name': 'pad', 'type': bool, 'doc': 'pad sequences to the maximum length sequence', 'default': False},
            {'name': 'vocab', 'type': ('array_data', str), 'doc': 'the characters in the sequence vocabulary. '\
                                                                  '*dna* for nucleic acids, *protein* for default amino acids',
             'default': 'dna'}, )
    def __init__(self, **kwargs):
        vocab = popargs('vocab', kwargs)
        self.vocab_type = vocab
        if vocab is not None:
            if isinstance(vocab, str):
                if vocab == 'dna':
                    vocab = self.dna
                elif vocab == 'protein':
                    vocab = self.protein
        self.vocab = vocab
        super().__init__(**kwargs)


@register_class('DNAData', NS)
class DNAData(EnumData):

    def get(self, key, **kwargs):
        return super().get(key, **kwargs)


@register_class('DNATable', NS)
class DNATable(SequenceTable):

    def get_sequence_data(self, data):
        vocab = self.vocab
        return DNAData('sequence', 'sequence data from a vocabulary', data=data, elements=vocab)

    def get_sequence_index(self, data, target):
        return VectorIndex('sequence_index', data, target)


@register_class('AATable', NS)
class AATable(SequenceTable):

    charmap = np.array(['A', 'B',
                        'C', 'D', 'E', 'F', 'G', 'H', 'I', 'J', 'K', 'L', 'M', 'N', 'O',
                        'P', 'Q', 'R', 'S', 'T', 'U', 'V', 'W', 'X', 'Y', 'Z', '', '', '',
                        '', '', '', '', '', '', '', '', '', '', '', '', '', '', '', '', '',
                        '', '', '', '', '', '', '', '', '', '', '', '', '', '', '', '', ''],
                       dtype='<U1')

    def get_torch_conversion(self, **kwargs):
        """
        Args:
            dtype:               the dtype to return data as
            device:              the device to send data to
            maxlen (int):        the maximum sequence length to pad to
        """
        dtype = kwargs.get('dtype')
        device = kwargs.get('device')
        maxlen = kwargs.get('maxlen')
        if kwargs.get('ohe', False):
            if np.issubdtype(type(maxlen), np.integer):
                def func(x):
                    ret = torch.zeros([maxlen, 26], dtype=dtype, device=device)
                    ret[np.arange(x.shape[0]), x.tolist()] = 1.0
                    ret = ret.T
                    return ret
            else:
                def func(x):
                    ret = torch.zeros([x.shape[0], 26], dtype=dtype, device=device)
                    ret[np.arange(x.shape[0]), x.tolist()] = 1.0
                    ret = ret.T
                    return ret
        else:
            if np.issubdtype(type(maxlen), np.integer):
                def func(x):
                    ret = torch.tensor(x, device=device, dtype=torch.int64)
                    return ret
            else:
                def func(x):
                    ret = torch.zeros(maxlen, device=device, dtype=torch.int64)
                    ret[0:x.shape[0]] = x
                    return ret
        return func

    def get_sequence_index(self, data, target):
        return VectorIndex('sequence_index', data, target)

    @classmethod
    def to_sequence(self, data):
        return "".join(self.charmap[i] for i in np.where(data)[1])

    def get(self, idx, sequence=False):
        ret = list(self[idx])
        if sequence:
            ret[2] = self.to_sequence(ret[2])
        return ret


@register_class('TaxaTable', NS)
class TaxaTable(DynamicTable, TorchableMixin):

    __columns__ = (
        {'name': 'taxon_id', 'description': 'the taxon ID'},
        {'name': 'phylum', 'description': 'the phylum for each taxon', 'enum': True},
        {'name': 'class', 'description': 'the class for each taxon', 'enum': True},
        {'name': 'order', 'description': 'the order for each taxon', 'enum': True},
        {'name': 'family', 'description': 'the family for each taxon', 'enum': True},
        {'name': 'genus', 'description': 'the genus for each taxon', 'enum': True},
        {'name': 'species', 'description': 'the species for each taxon'},
        {'name': 'embedding', 'description': 'the embedding for each taxon'},
        {'name': 'rep_taxon_id', 'description': 'the taxon ID for the this species representative'}
    )

    @docval(*get_docval(DynamicTable.__init__),
            {'name': 'taxon_id', 'type': ('array_data', 'data', VectorData), 'doc': 'the taxon ID'},
            {'name': 'phylum', 'type': ('array_data', 'data', EnumData), 'doc': 'the phylum for each taxon'},
            {'name': 'class', 'type': ('array_data', 'data', EnumData), 'doc': 'the class for each taxon'},
            {'name': 'order', 'type': ('array_data', 'data', EnumData), 'doc': 'the order for each taxon'},
            {'name': 'family', 'type': ('array_data', 'data', EnumData), 'doc': 'the family for each taxon'},
            {'name': 'genus', 'type': ('array_data', 'data', EnumData), 'doc': 'the genus for each taxon'},
            {'name': 'species', 'type': ('array_data', 'data', VectorData), 'doc': 'the species for each taxon'},
            {'name': 'embedding', 'type': ('array_data', 'data', VectorData), 'doc': 'the embedding for each taxon', 'default': None},
            {'name': 'rep_taxon_id', 'type': ('array_data', 'data', VectorData), 'doc': 'the taxon ID for the species representative', 'default': None})
    def __init__(self, **kwargs):
        taxon_id, embedding, rep_taxon_id = popargs('taxon_id', 'embedding', 'rep_taxon_id', kwargs)
        taxonomy_labels = ['phylum', 'class', 'order', 'family', 'genus', 'species']
        taxonomy = popargs(*taxonomy_labels, kwargs)
        self.__taxmap = {t: i for i, t in enumerate(taxonomy_labels)}

        columns = list()
        if isinstance(taxon_id, VectorData):      # data is being read -- here we assume that everything is a VectorData
            columns.append(taxon_id)
            columns.extend(taxonomy)
            if embedding is not None: columns.append(embedding)
            if rep_taxon_id is not None: columns.append(rep_taxon_id)
        else:
            columns.append(VectorData('taxon_id', 'taxonomy IDs from NCBI', data=taxon_id))
            if embedding is not None: columns.append(VectorData('embedding', 'an embedding for each taxon', data=embedding))
            if rep_taxon_id is not None: columns.append(VectorData('rep_taxon_id', 'the taxon ID for the this species representative', data=rep_taxon_id))
            for l, t in zip(taxonomy_labels, taxonomy):
                if isinstance(t, EnumData):
                    columns.append(t)
                    columns.append(t.elements)
                elif isinstance(t, VectorData):
                    columns.append(t)
                else:
                    columns.append(VectorData(l, 'the %s for each taxon' % l, data=t))
        kwargs['columns'] = columns
        call_docval_func(super().__init__, kwargs)

    def get_outputs_map(self, in_tax, out_tax):
        """
        Return a mapping from the *out_tax* taxonomic level to the *in_tax* taxonomic level

        See exabiome.nn.model.resnet.ResNet.reconfigure_outputs for an example of where this gets used
        Args:
            in_tax (str)        : the input taxonomic level
            out_tax (str)       : the output taxonomic level
        """
        if in_tax not in self.__taxmap:
            raise ValueError(f'Unrecognized taxonomic level: {in_tax}')
        if out_tax not in self.__taxmap:
            raise ValueError(f'Unrecognized taxonomic level: {out_tax}')
        if self.__taxmap[in_tax] >= self.__taxmap[out_tax]:
            raise ValueError(f'got in_tax={in_tax} and out_tax={out_tax} -- in_tax should be a higher taxonomic level than out_tax')
        in_ids = np.asarray(self[in_tax].data)
        out_ids = np.asarray(self[out_tax].data)
        ret = np.ones(len(np.unique(out_ids)), dtype=int) * -1
        for in_id in np.unique(in_ids):
            mask = in_ids == in_id
            out_mask = np.unique(out_ids[mask])
            if any(ret[out_mask] != -1):
                raise ValueError("hierarchy violation!")
            ret[out_mask] = in_id
        return ret

    def taxid_torch_conversion(self, num_classes, device=None):
        def func(x):
            ret = torch.zeros(num_classes, dtype=torch.long, device=device)
            ret[x] = 1
            return ret
        return func

    def taxid_numpy_conversion(self, num_classes):
        def func(x):
            ret = np.zeros(num_classes, dtype=np.uint8)
            ret[x] = 1
            return ret
        return func

    def __getitem__(self, key):
        if isinstance(key, str):
            return super().__getitem__(key)
        else:
            ret = super().__getitem__(key)
            return ret


@register_class('GenomeTable', NS)
class GenomeTable(DynamicTable):
    __columns__ = (
        {'name': 'taxon_id', 'description': 'the taxon ID'},
        {'name': 'rep_idx', 'description': 'the index for the representative taxon', 'table': True}
    )

    @docval(*get_docval(DynamicTable.__init__),
            {'name': 'taxon_id', 'type': ('array_data', 'data', VectorData), 'doc': 'the taxon ID'},
            {'name': 'rep_idx', 'type': ('array_data', 'data', VectorData),
             'doc': 'the taxon ID for the species representative'},
            {'name': 'taxa_table', 'type': TaxaTable, 'doc': 'the table storing taxa information', 'default': None})
    def __init__(self, **kwargs):
        columns = kwargs['columns']
        if columns is None:
            taxon_id, rep_idx, taxa_table = popargs('taxon_id', 'rep_idx', 'taxa_table', kwargs)
            if not isinstance(taxon_id, VectorData):
                taxon_id = VectorData('taxon_id', 'NCBI accession', data=taxon_id)
            if not isinstance(rep_idx, VectorData):
                if taxa_table is None:
                    raise ValueError('taxa_table must be provided if writing')
                rep_idx = DynamicTableRegion('rep_idx', rep_idx, 'representative taxon', taxa_table)
            kwargs['columns'] = [taxon_id, rep_idx]
        call_docval_func(super().__init__, kwargs)


@register_class('CondensedDistanceMatrix', NS)
class CondensedDistanceMatrix(Data):
    pass


@register_class('NewickString', NS)
class NewickString(Data):
    pass


@register_class('TreeGraph', NS)
class TreeGraph(CSRMatrix):

    __fields__ = ('leaves', 'table')

    @docval(*get_docval(CSRMatrix.__init__),
            {'name': 'leaves', 'type': ('array_data', 'data'), 'doc': ('the index into *table* for each node in the graph. '
                                                                       'Internodes (i.e. non-leaf nodes) should have a -1')},
            {'name': 'table', 'type': GenomeTable, 'doc': 'the GenomeTable that the leaves in the tree belong to'})
    def __init__(self, **kwargs):
        leaves, table = popargs('leaves', 'table', kwargs)
        call_docval_func(super().__init__, kwargs)
        self.leaves = leaves
        self.table = table


@register_class('DeepIndexFile', NS)
class DeepIndexFile(Container):

    taxonomic_levels = ("phylum", "class", "order", "family", "genus", "species")

    __fields__ = ({'name': 'seq_table', 'child': True},
                  {'name': 'taxa_table', 'child': True},
                  {'name': 'genome_table', 'child': True},
                  {'name': 'tree_graph', 'child': True},
                  {'name': 'distances', 'child': True},
                  {'name': 'tree', 'child': True})

    @docval({'name': 'seq_table', 'type': (AATable, DNATable, SequenceTable), 'doc': 'the table storing DNA sequences'},
            {'name': 'taxa_table', 'type': TaxaTable, 'doc': 'the table storing taxa information'},
            {'name': 'genome_table', 'type': GenomeTable, 'doc': 'the table storing taxonomic information about species in this file'},
            {'name': 'tree', 'type': NewickString, 'doc': 'the table storing taxa information'},
            {'name': 'tree_graph', 'type': TreeGraph, 'doc': 'the graph representation of the tree'},
            {'name': 'distances', 'type': CondensedDistanceMatrix, 'doc': 'the table storing taxa information', 'default': None})
    def __init__(self, **kwargs):
        seq_table, taxa_table, genome_table, distances, tree, tree_graph = popargs('seq_table', 'taxa_table', 'genome_table',
                                                                                   'distances', 'tree', 'tree_graph', kwargs)
        call_docval_func(super().__init__, {'name': 'root'})
        self.seq_table = seq_table
        self.taxa_table = taxa_table
        self.genome_table = genome_table
<<<<<<< HEAD
        self.tree_graph = tree_graph
        self.__n_outputs = len(taxa_table)
=======
>>>>>>> 57bc25de
        self.distances = distances
        self.tree = tree
        self._sanity = False
        self._sanity_features = 5
        self.labels = None
        self.__n_outputs = None
        self.__n_emb_components = self.taxa_table['embedding'].data.shape[1] if 'embedding' in self.taxa_table else 0
        self.set_label_key('id')
        self.__rev = False
        self.__get_kwargs = dict()

    def set_label_key(self, val):
        self.label_key = val
        genome_labels = None
        if val in ('species', 'id'):         # if species is specified, just use the id column
            self.label_key = 'id'
            genome_labels = self.genome_table['rep_idx'].data[:]
            self.__n_outputs = len(self.taxa_table)

        elif val in self.taxonomic_levels:
            self.__get_kwargs['index'] = True
            self.__n_outputs = len(self.taxa_table[self.label_key].elements)
            genome_labels = self.genome_table['rep_idx'].data[:]
            genome_labels = self.taxa_table[val].data[genome_labels]
        else:
            raise ValueError("Unrecognized label key: '%s'" % val)

        genome_idx = self.seq_table['genome'].data[:]
        self.labels = genome_labels[genome_idx]

    @property
    def n_outputs(self):
        return self.__n_outputs

    def set_sanity(self, sanity, n_features=5):
        self._sanity = sanity
        self._sanity_features = n_features

    def set_revcomp(self, revcomp=True):
        if revcomp and self.seq_table.vocab_type != 'dna':
                raise ValueError("Can only set reverse complement on DNA sequence data")
        self.__rev = revcomp

    @property
    def n_emb_components(self):
        return self.__n_emb_components

    def __getitem__(self, i):
        """
        Return a tuple containing (taxon_name, sequence_name, sequence, taxon_embedding)
        """
        return self.get(i)

    def get(self, arg):
        idx = self.seq_table.id[arg]
        seq = self.seq_table['sequence'].get(arg, index=True)   # sequence data
        label = self.seq_table['genome'].get(arg, index=True)    # index to genome table
        label = self.genome_table['rep_idx'].get(label, index=True) # index to taxa table
        label = self.taxa_table[self.label_key].get(label, **self.__get_kwargs)
        length = self.seq_table['length'].get(arg)
        return {'id': idx, 'seq': seq, 'label': label, 'length': length}

    def __len__(self):
        return len(self.seq_table) * (2 if self.__rev else 1)

    def set_raw(self):
        self.seq_table.set_raw()

    def to_sequence(self, data):
        return self.seq_table.to_sequence(data)

    def get_knn_classifier(self, **kwargs):
        """
        Build a KNeighborsClassifier from taxonomic embeddings

        By default, use only a single neighbor

        Args:
            kwargs  : arguments to sklearn.neighbors.KNeighborsClassifier constructor


        """
        kwargs.setdefault('n_neighbors', 1)
        ret = skn.KNeighborsClassifier(**kwargs)
        emb = self.taxa_table['embedding'][:]
        ret.fit(emb, np.arange(emb.shape[0]))
        return ret

class DIFileFilter(object):

    def __init__(self, difile):
        self.difile = difile

    def __getattr__(self, attr):
        """Delegate retrival of attributes to the data in self.data"""
        return getattr(self.difile, attr)

class AbstractChunkedDIFile(DIFileFilter):
    """
    An abstract class for chunking sequences from a DeepIndexFile
    """

    def __init__(self, difile, seq_idx, start, end, labels):
        super().__init__(difile)
        self.seq_idx = np.asarray(seq_idx)
        self.start = np.asarray(start)
        self.end = np.asarray(end)
        self.labels = np.asarray(labels)

    def __len__(self):
        return len(self.seq_idx)

    def __getitem__(self, i):
        if not isinstance(i, (int, np.integer)):
            raise ValueError("ChunkedDIFile only supportsd indexing with an integer")
        seq_i = self.seq_idx[i]
        item = self.difile[seq_i]
        s = self.start[i]
        e = self.end[i]
        item['seq'] = item['seq'][s:e]
        item['seq_idx'] = seq_i
        item['id'] = i
        # item['seq_name'] += f'|{s}-{e}'
        item['length'] = e - s
        return item


class WindowChunkedDIFile(AbstractChunkedDIFile):
    """
    A class for chunking sequences with a sliding window

    By default windows are not overlapping
    """

    def __init__(self, difile, wlen, step=None, min_seq_len=100):
        seq_idx, chunk_start, chunk_end, labels = chunk_sequence(difile, wlen, step=step, min_seq_len=min_seq_len)
        self.wlen = wlen
        self.step = step
        self.min_seq_len = min_seq_len
        super().__init__(difile, seq_idx, chunk_start, chunk_end, labels)

def chunk_sequence(difile, wlen, step=None, min_seq_len=100):
    """
    Compute start and ends for a chunked sequence

    Args:
        difile (DeepIndexFile)      : the DeepIndexFile with the sequence data to chunk
        wlen (int)                  : the window length to chunk into
        step (int)                  : the step between window starts. by default this is wlen
                                      i.e. non-overlapping windows
        min_seq_len (int)           : the minimum sequence length to keep

    Returns:
        A tuple of (seq_idx, chunk-start, chunk_end, labels)
        seq_idx (array)             : the index of the sequence that each chunk is derived from
        chunk_start (array)         : the start of each chunk in its respective sequence
        chunk_end (array)           : the end of each chunk in its respective sequence
        labels (array)              : the taxonomic labels of each chunk
    """
    if not isinstance(difile, (DeepIndexFile, DIFileFilter)):
        raise ValueError(f'difile must be a DeepIndexFile or a DIFileFilter, got {type(difile)}')
    if step is None:
        step = wlen

    lengths = difile.seq_table['length'][:].astype(int)
    # compute the number of chunks proced by each sequecne by adding
    # the number of full chunks in each sequence to the number of incomplete chunks
    n_chunks = ((lengths // step) +
                (lengths % step > 0))                  # the number of chunks each sequence will produce
    labels = np.repeat(difile.labels, n_chunks)             # the labels for each chunks
    seq_idx = np.repeat(np.arange(len(n_chunks)), n_chunks) # the index of the sequence for each chunk
    chunk_start = list()
    for i in range(len(difile)):
        chunk_start.append(np.arange(0, lengths[i], step))
    chunk_start = np.concatenate(chunk_start)               # the start of each chunk in it's respective sequence
    chunk_end = chunk_start + wlen                     # the end of each chunk in it's respective sequence
    chunk_end = np.min(np.array([chunk_end,                 # trim any ends that go over the end of a sequence
                                 np.repeat(lengths, n_chunks)]), axis=0)

    mask = (chunk_end - chunk_start) >= min_seq_len    # get rid of any sequences that are less than the minimum length
    labels = labels[mask]
    seq_idx = seq_idx[mask]
    chunk_start = chunk_start[mask]
    chunk_end = chunk_end[mask]
    return seq_idx, chunk_start, chunk_end, labels



class RevCompFilter(DIFileFilter):

    rcmap = torch.tensor([ 9, 10, 11, 12, 13, 14, 15, 16, 17,
                           0,  1,  2,  3,  4,  5,  6,  7,  8])

    chars = {
        'A': 'T',
        'G': 'C',
        'C': 'G',
        'T': 'A',
        'Y': 'R',
        'R': 'Y',
        'W': 'W',
        'S': 'S',
        'K': 'M',
        'M': 'K',
        'D': 'H',
        'V': 'B',
        'H': 'D',
        'B': 'V',
        'X': 'X',
        'N': 'N',
    }

    @classmethod
    def get_revcomp_map(cls, vocab):
        d = {c: i for i, c in enumerate(vocab)}
        rcmap = np.zeros(len(vocab), dtype=int)
        for i, base in enumerate(vocab):
            rc_base = cls.chars[base]
            base_i = d[base]
            rc_base_i = d[rc_base]
            rcmap[base_i] = rc_base_i
        return rcmap

    def __init__(self, difile):
        super().__init__(difile)
        self.labels = np.concatenate([difile.labels, difile.labels])
        vocab = difile.seq_table.sequence.elements.data
        self.rcmap = torch.as_tensor(self.get_revcomp_map(vocab), dtype=torch.long)

    def __len__(self):
        return 2*len(self.difile)

    def __getitem__(self, arg):
        oarg = arg
        arg, rev = divmod(arg, 2)
        item = self.difile[arg]
        try:
            if rev:
                item['seq'] = self.rcmap[item['seq'].astype(int)]
        except AttributeError as e:
            raise ValueError("Cannot run without loading data. Use -l to load data") from e
        item['id'] = oarg
        return item<|MERGE_RESOLUTION|>--- conflicted
+++ resolved
@@ -402,11 +402,7 @@
         self.seq_table = seq_table
         self.taxa_table = taxa_table
         self.genome_table = genome_table
-<<<<<<< HEAD
         self.tree_graph = tree_graph
-        self.__n_outputs = len(taxa_table)
-=======
->>>>>>> 57bc25de
         self.distances = distances
         self.tree = tree
         self._sanity = False
