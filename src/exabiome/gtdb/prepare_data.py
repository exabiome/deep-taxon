import math
import numpy as np
import skbio.stats.distance as ssd
from skbio.sequence import DNA, Protein
import skbio.io
import os

def seqlen(path):
    kwargs = {'format': 'fasta', 'constructor': DNA, 'validate': False}
    l = 0
    for seq in skbio.io.read(path, **kwargs):
        l += len(seq)
    return l

def duplicate_dmat_samples(dist, dupes):
    """
    Add extra samples to distance matrix
    """
    new_l = dist.shape[0] + len(dupes)
    new_dist = np.zeros_like(dist, shape=(new_l, new_l))
    new_dist[:dist.shape[0], :dist.shape[0]] = dist
    new_slice = np.s_[dist.shape[0]:dist.shape[0]+len(dupes)]
    old_len_slice = np.s_[0:dist.shape[0]]
    new_dist[new_slice, old_len_slice] = dist[dupes]
    new_dist[old_len_slice, new_slice] = dist[dupes].T
    bottom_corner = np.s_[dist.shape[0]:new_dist.shape[0]]
    new_dist[bottom_corner, bottom_corner] = dist[dupes][:,dupes]
    return new_dist

def get_nonrep_matrix(tids, rep_ids, dist):
    """
    Get a distance matrix for non-representative species using
    a distance matrix for representative species

    Args:
        tids (array-like)       : taxon IDs for taxa to orient matrix to
        rep_ids (array-like)    : taxon IDs for the representative taxa in *tids*
        dist (DistanceMatrix)   : the distance matrix to orient
    """
    orig_dist = dist
    uniq, counts = np.unique(rep_ids, return_counts=True)
    dist = orig_dist.filter(uniq).data
    extra = counts - 1
    indices = np.where(extra > 0)[0]
    dupes = np.repeat(np.arange(len(uniq)), extra)
    rep_map = dict()
    for rep, const in zip(rep_ids, tids):
        rep_map.setdefault(rep, list()).append(const)
    rep_order = np.concatenate([np.arange(dist.shape[0]), dupes])
    new_tids = [ rep_map[uniq[i]].pop() for i in rep_order ]
    dupe_dist = duplicate_dmat_samples(dist, dupes)
    ret = ssd.DistanceMatrix(dupe_dist, ids=new_tids)
    ret = ret.filter(tids)
    return ret

def select_distances(ids_to_select, taxa_ids, distances):
    id_map = {t[3:]: i for i, t in enumerate(taxa_ids)}
    indices = np.array([id_map[tid] for tid in ids_to_select])
    idx = np.zeros(len(indices)*(len(indices)-1)//2, dtype=int)
    k = 0
    n = int(1/2 + math.sqrt(1/4 + 2 * len(distances)))
    for s_i, _i in enumerate(indices):
        for s_j, _j in enumerate(indices[s_i+1:]):
            if _i > _j:
                i, j = _j, _i
            else:
                i, j = _i, _j
            idx[k] = i*n - ((i+1)*(i+2)//2) + j
            k += 1
    return distances[idx]


def select_embeddings(ids_to_select, taxa_ids, embeddings):
    id_map = {t[3:]: i for i, t in enumerate(taxa_ids)}
    indices = [id_map[tid] for tid in ids_to_select]
    return embeddings[indices]


def prepare_data(argv=None):
    '''Aggregate sequence data GTDB using a file-of-files'''
    import argparse
    import io
    import sys
    import logging
    import h5py
    import pandas as pd

    from datetime import datetime

    from tqdm import tqdm

    from skbio import TreeNode
    from skbio.sequence import DNA, Protein

    from hdmf.common import get_hdf5io
    from hdmf.data_utils import DataChunkIterator

    from ..utils import get_faa_path, get_fna_path, get_genomic_path
    from exabiome.sequence.convert import AASeqIterator, DNASeqIterator, DNAVocabIterator, DNAVocabGeneIterator
    from exabiome.sequence.dna_table import AATable, DNATable, SequenceTable, TaxaTable, DeepIndexFile, NewickString, CondensedDistanceMatrix

    parser = argparse.ArgumentParser()
    parser.add_argument('fadir', type=str, help='directory with NCBI sequence files')
    parser.add_argument('metadata', type=str, help='metadata file from GTDB')
    parser.add_argument('tree', type=str, help='the distances file')
    parser.add_argument('out', type=str, help='output HDF5')
    parser.add_argument('-a', '--accessions', type=str, default=None, help='file of the NCBI accessions of the genomes to convert')
    parser.add_argument('-d', '--max_deg', type=float, default=None, help='max number of degenerate characters in protein sequences')
    parser.add_argument('-l', '--min_len', type=float, default=None, help='min length of sequences')
    parser.add_argument('--iter', action='store_true', default=False, help='convert using iterators')
    parser.add_argument('-p', '--num_procs', type=int, default=1, help='the number of processes to use for counting total sequence size')
    rep_grp = parser.add_mutually_exclusive_group()
    rep_grp.add_argument('-n', '--nonrep', action='store_true', default=False, help='keep non-representative genomes only. keep both by default')
    rep_grp.add_argument('-r', '--rep', action='store_true', default=False, help='keep representative genomes only. keep both by default')
    grp = parser.add_mutually_exclusive_group()
    grp.add_argument('-P', '--protein', action='store_true', default=False, help='get paths for protein files')
    grp.add_argument('-C', '--cds', action='store_true', default=False, help='get paths for CDS files')
    grp.add_argument('-G', '--genomic', action='store_true', default=False, help='get paths for genomic files (default)')
    dep_grp = parser.add_argument_group(title="Legacy options you probably do not need")
    dep_grp.add_argument('-N', '--non_vocab', action='store_false', dest='vocab', default=True, help='bitpack sequences -- it is unlikely this works')
    dep_grp.add_argument('-e', '--emb', type=str, help='embedding file', default=None)
    dep_grp.add_argument('-D', '--dist_h5', type=str, help='the distances file', default=None)

    if len(sys.argv) == 1:
        parser.print_help()
        sys.exit(1)

    args = parser.parse_args(args=argv)

    if not any([args.protein, args.cds, args.genomic]):
        args.genomic = True

    logging.basicConfig(stream=sys.stderr, level=logging.INFO, format='%(asctime)s - %(message)s')
    logger = logging.getLogger()

    #############################
    # read and filter taxonomies
    #############################
    logger.info('Reading taxonomies from %s' % args.metadata)
    taxlevels = ['domain', 'phylum', 'class', 'order', 'family', 'genus', 'species']
    def func(row):
        dat = dict(zip(taxlevels, row['gtdb_taxonomy'].split(';')))
        dat['species'] = dat['species'].split(' ')[1]
        dat['gtdb_genome_representative'] = row['gtdb_genome_representative'][3:]
        dat['accession'] = row['accession'][3:]
        return pd.Series(data=dat)

    taxdf = pd.read_csv(args.metadata, header=0, sep='\t')[['accession', 'gtdb_taxonomy', 'gtdb_genome_representative']]\
                        .apply(func, axis=1)

    taxdf = taxdf.set_index('accession')
    dflen = len(taxdf)
    logger.info('Found %d total genomes' % dflen)
    taxdf = taxdf[taxdf['gtdb_genome_representative'].str.contains('GC[A,F]_', regex=True)]   # get rid of genomes that are not at NCBI
    taxdf = taxdf[taxdf.index.str.contains('GC[A,F]_', regex=True)]   # get rid of genomes that are not at NCBI
    logger.info('Discarded %d non-NCBI genomes' % (dflen - len(taxdf)))

    if args.accessions is not None:
        logger.info('reading accessions %s' % args.accessions)
        with open(args.accessions, 'r') as f:
            accessions = [l[:-1] for l in f.readlines()]
        dflen = len(taxdf)
        taxdf = taxdf[taxdf.index.isin(accessions)]
        logger.info('Discarded %d genomes not found in %s' % (dflen - len(taxdf), args.accessions))

    dflen = len(taxdf)
    if args.nonrep:
        taxdf = taxdf[taxdf.index != taxdf['gtdb_genome_representative']]
        logger.info('Discarded %d representative genomes' % (dflen - len(taxdf)))
    elif args.rep:
        taxdf = taxdf[taxdf.index == taxdf['gtdb_genome_representative']]
        logger.info('Discarded %d non-representative genomes' % (dflen - len(taxdf)))

    dflen = len(taxdf)
    logger.info('%d remaining genomes' % dflen)

    #############################
    # read and trim tree
    #############################
    logger.info('Reading tree from %s' % args.tree)
    root = TreeNode.read(args.tree, format='newick')

    logger.info('Found %d tips' % len(list(root.tips())))

    logger.info('Transforming leaf names for shearing')
    for tip in root.tips():
        tip.name = tip.name[3:].replace(' ', '_')


    logger.info('Shearing filtered accession from tree')
    rep_ids = taxdf['gtdb_genome_representative'].values
    for rid in rep_ids:
        print(rid)
    root = root.shear(rep_ids)
    logger.info('%d tips remaning' % len(list(root.tips())))

    taxa_ids = taxdf.index.values

    # get paths to Fasta Files
    fa_path_func = get_genomic_path
    if args.cds:
        fa_path_func = get_fna_path
    elif args.protein:
        fa_path_func = get_faa_path
    fapaths = [fa_path_func(acc, args.fadir) for acc in taxa_ids]

    logger.info('Found Fasta files for all accessions')

    ###############################
    # Arguments for constructing the DeepIndexFile object
    ###############################
    di_kwargs = dict()

    # if a distance matrix file has been given, read and select relevant distances
    if args.dist_h5:
        #############################
        # read and filter distances
        #############################
        logger.info('reading distances from %s' % args.dist_h5)
        with h5py.File(args.dist_h5, 'r') as f:
            dist = f['distances'][:]
            dist_taxa = f['leaf_names'][:].astype('U')
        logger.info('selecting distances for taxa found in %s' % args.accessions)
        dist = select_distances(taxa_ids, dist_taxa, dist)
        dist = CondensedDistanceMatrix('distances', data=dist)
        di_kwargs['distances'] = dist


    #############################
    # read and filter embeddings
    #############################
    emb = None
    if args.emb is not None:
        logger.info('reading embeddings from %s' % args.emb)
        with h5py.File(args.emb, 'r') as f:
            emb = f['embedding'][:]
            emb_taxa = f['leaf_names'][:]
        logger.info('selecting embeddings for taxa found in %s' % args.accessions)
        emb = select_embeddings(taxa_ids, emb_taxa, emb)


    logger.info('converting tree to Newick string')
    bytes_io = io.BytesIO()
    root.write(bytes_io, format='newick')
    tree_str = bytes_io.getvalue()
    tree = NewickString('tree', data=tree_str)

    # get distances from tree if they are not provided
    if di_kwargs.get('distances') is None:
        from scipy.spatial.distance import squareform
        tt_dmat = root.tip_tip_distances()
        if (rep_ids != taxa_ids).any():
            tt_dmat = get_nonrep_matrix(taxa_ids, rep_ids, tt_dmat)
        dmat = tt_dmat.data
        di_kwargs['distances'] = CondensedDistanceMatrix('distances', data=dmat)

    h5path = args.out

    logger.info("reading %d Fasta files" % len(fapaths))
    logger.info("Total size: %d", sum(os.path.getsize(f) for f in fapaths))

    vocab = None
    if args.iter:
        if args.vocab:
            if args.protein:
                SeqTable = SequenceTable
                seqit = AAVocabIterator(fapaths, logger=logger, min_seq_len=args.min_len)
            else:
                SeqTable = DNATable
                seqit = DNAVocabIterator(fapaths, logger=logger, min_seq_len=args.min_len)
            vocab = np.array(list(seqit.characters()))
        else:
<<<<<<< HEAD
            SeqTable = DNATable
            if args.cds:
                logger.info("reading and writing CDS sequences")
                seqit = DNAVocabGeneIterator(fapaths, logger=logger, min_seq_len=args.min_len)
            else:
                seqit = DNAVocabIterator(fapaths, logger=logger, min_seq_len=args.min_len)
    else:
=======
            if args.protein:
                logger.info("reading and writing protein sequences")
                seqit = AASeqIterator(fapaths, logger=logger, max_degenerate=args.max_deg, min_seq_len=args.min_len)
                SeqTable = AATable
            else:
                logger.info("reading and writing DNA sequences")
                seqit = DNASeqIterator(fapaths, logger=logger, min_seq_len=args.min_len)
                SeqTable = DNATable

        seqit_bsize = 2**25
>>>>>>> bbd50dfa
        if args.protein:
            seqit_bsize = 2**15
        elif args.cds:
            seqit_bsize = 2**18

        # set up DataChunkIterators
        sequence = DataChunkIterator.from_iterable(iter(seqit), maxshape=(None,), buffer_size=seqit_bsize, dtype=np.dtype('uint8'))
        seqindex = DataChunkIterator.from_iterable(seqit.index_iter, maxshape=(None,), buffer_size=2**0, dtype=np.dtype('int'))
        names = DataChunkIterator.from_iterable(seqit.names_iter, maxshape=(None,), buffer_size=2**0, dtype=np.dtype('U'))
        ids = DataChunkIterator.from_iterable(seqit.id_iter, maxshape=(None,), buffer_size=2**0, dtype=np.dtype('int'))
        taxa = DataChunkIterator.from_iterable(seqit.taxon_iter, maxshape=(None,), buffer_size=2**0, dtype=np.dtype('uint16'))
        seqlens = DataChunkIterator.from_iterable(seqit.seqlens_iter, maxshape=(None,), buffer_size=2**0, dtype=np.dtype('uint32'))
    else:
        if args.vocab:
            if args.protein:
                vocab_it = AAVocabIterator
                SeqTable = SequenceTable
                skbio_cls = Protein
            else:
                vocab_it = DNAVocabIterator
                SeqTable = DNATable
                skbio_cls = DNA

            vocab = np.array(list(vocab_it.characters()))

            sequence = list()
            names = list()
            taxa = list()
            seqlens = list()

            logger.info('counting total number of sqeuences')

            map_func = map
            if args.num_procs > 1:
                logger.info(f'using {args.num_procs} to count sequences')
                import multiprocessing as mp
                map_func = mp.Pool(processes=args.num_procs).imap

            lengths = list(map_func(seqlen, fapaths))
            total_seq_len = sum(lengths)
            del map_func
            logger.info(f'found {total_seq_len} bases across {len(lengths)} genomes')

            b = 0
            sequence = np.zeros(total_seq_len, dtype=np.uint8)
            seqlens = list()
            for taxa_i, fa in tqdm(list(enumerate(fapaths))):
                kwargs = {'format': 'fasta', 'constructor': skbio_cls, 'validate': False}
                for seq in skbio.io.read(fa, **kwargs):
                    enc_seq = vocab_it.encode(seq)
                    seqlens.append(len(enc_seq))
                    e = b + seqlens[-1]
                    sequence[b:e] = enc_seq
                    b = e
                    names.append(vocab_it.get_seqname(seq))
                    taxa.append(taxa_i)
            #seqlens = np.array([len(s) for s in sequence])
            seqindex = np.cumsum(seqlens).astype(int)
            #sequence = np.concatenate(sequence)
            ids = np.arange(len(seqlens))
        else:
            raise NotImplementedError('cannot load all data into memory unless using vocab encoding')

    io = get_hdf5io(h5path, 'w')

    tt_args = ['taxa_table', 'a table for storing taxa data', taxa_ids]
    tt_kwargs = dict()
    for t in taxlevels[1:]:
        tt_args.append(taxdf[t].values)
    if emb is not None:
        tt_kwargs['embedding'] = emb
    tt_kwargs['rep_taxon_id'] = rep_ids

    taxa_table = TaxaTable(*tt_args, **tt_kwargs)

    seq_table = SeqTable('seq_table', 'a table storing sequences for computing sequence embedding',
                         io.set_dataio(names,    compression='gzip', chunks=True),
                         io.set_dataio(sequence,   compression='gzip', maxshape=(None,), chunks=True),
                         io.set_dataio(seqindex, compression='gzip', maxshape=(None,), chunks=True),
                         io.set_dataio(seqlens, compression='gzip', maxshape=(None,), chunks=True),
                         io.set_dataio(taxa, compression='gzip', maxshape=(None,), chunks=True),
                         taxon_table=taxa_table,
                         id=io.set_dataio(ids, compression='gzip', maxshape=(None,), chunks=True),
                         vocab=vocab)

    difile = DeepIndexFile(seq_table, taxa_table, tree, **di_kwargs)

    logger.info(f'Sequence totals {sequence.nbytes} bytes')
    before = datetime.now()
    io.write(difile, exhaust_dci=False)
    io.close()
    after = datetime.now()
    delta = (after - before).total_seconds()
    logger.info(f'Took {delta} seconds to write after read')

    logger.info("reading %s" % (h5path))
    h5size = os.path.getsize(h5path)
    logger.info("HDF5 size: %d", h5size)

def count_sequence(argv=None):
    """Count the length of total sequence length for a set of accessions"""
    import argparse
    import sys
    import logging
    import skbio.io
    from skbio.sequence import DNA, Protein
    from ..utils import get_faa_path, get_fna_path, get_genomic_path

    parser = argparse.ArgumentParser()
    parser.add_argument('accessions', type=str, help='file of the NCBI accessions of the genomes to convert')
    parser.add_argument('fadir', type=str, help='directory with NCBI sequence files')
    grp = parser.add_mutually_exclusive_group()
    grp.add_argument('-P', '--protein', action='store_true', default=False, help='get paths for protein files')
    grp.add_argument('-C', '--cds', action='store_true', default=False, help='get paths for CDS files')
    grp.add_argument('-G', '--genomic', action='store_true', default=False, help='get paths for genomic files (default)')

    if len(sys.argv) == 1:
        parser.print_help()
        sys.exit(1)

    args = parser.parse_args(args=argv)

    # read accessions
    logging.basicConfig(stream=sys.stdout, level=logging.INFO, format='%(asctime)s - %(message)s')
    logger = logging.getLogger()
    logger.info('reading accessions %s' % args.accessions)

    with open(args.accessions, 'r') as f:
        taxa_ids = [l[:-1] for l in f.readlines()]

    # get paths to Fasta Files
    fa_path_func = get_genomic_path
    if args.cds:
        fa_path_func = get_fna_path
    elif args.protein:
        fa_path_func = get_faa_path
    fapaths = [fa_path_func(acc, args.fadir) for acc in taxa_ids]

    kwargs = {'format': 'fasta', 'constructor': DNA, 'validate': False}
    total = 0
    for path in fapaths:
        size = 0
        for seq_i, seq in enumerate(skbio.io.read(path, **kwargs)):
            size += len(seq)
        logger.info(f'{size} - {path}')
        total += size
    logger.info(f'{total} total bases')

if __name__ == '__main__':
    prepare_data()
<|MERGE_RESOLUTION|>--- conflicted
+++ resolved
@@ -270,15 +270,6 @@
                 seqit = DNAVocabIterator(fapaths, logger=logger, min_seq_len=args.min_len)
             vocab = np.array(list(seqit.characters()))
         else:
-<<<<<<< HEAD
-            SeqTable = DNATable
-            if args.cds:
-                logger.info("reading and writing CDS sequences")
-                seqit = DNAVocabGeneIterator(fapaths, logger=logger, min_seq_len=args.min_len)
-            else:
-                seqit = DNAVocabIterator(fapaths, logger=logger, min_seq_len=args.min_len)
-    else:
-=======
             if args.protein:
                 logger.info("reading and writing protein sequences")
                 seqit = AASeqIterator(fapaths, logger=logger, max_degenerate=args.max_deg, min_seq_len=args.min_len)
@@ -289,7 +280,6 @@
                 SeqTable = DNATable
 
         seqit_bsize = 2**25
->>>>>>> bbd50dfa
         if args.protein:
             seqit_bsize = 2**15
         elif args.cds:
