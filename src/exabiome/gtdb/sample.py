import numpy as np


def sample_taxa(taxdf, n_classes=1, n_genera=1, n_species=1, n_total=None):
    """
    Sample taxa from the given taxonomy data frame.

    Sample at a minimum one species from each class. If *n_species*, *n_genera*,
    or *n_classes* are specified, more species/genera will be sampled within
    the specified number of classes.

    For example, if n_classes=1, n_genera=1, and n_species=2, one class will have
    2 species sampled within a single genus.
    If n_classes=1, n_genera=2, and n_species=2, one class will have 2 species
    sampled within each of 2 genera.

    Args:
        n_classes:      the number of classes to sample *n_genera* from
        n_genera:       the number of genera to sample *n_species* from
        n_species:      the number of species to sample for multi-sampled genera
    """

    def get_it(col):
        """Get taxa sorted by the number of times they occur"""
        return sorted(zip(*np.unique(col, return_counts=True)), key=lambda x: -1*x[1])

    taxa = list()
    n_sampled_classes = 0
    for c, count in get_it(taxdf['class']):
        if n_sampled_classes == n_classes:
            break
        ocol = taxdf['genus'][taxdf['class'] == c]
        n_sampled_genera = 0

        # get genera
        for g, g_count in get_it(ocol):
            if n_sampled_genera == n_genera:
                break
            scol = taxdf['species'][taxdf['genus'] == g]
            n_sampled_species = 0

            # get species
            for s, s_count in get_it(scol):
                if n_sampled_species == n_species:
                    break
                taxa.append((c, g, s))
                n_sampled_species += 1
            n_sampled_genera += 1
        n_sampled_classes += 1

    # get accessions from (class, genus, species) tuples
    accessions = list()
    taxa = taxa[:n_total]
    for c, g, s in taxa:
        accessions.append(taxdf[(taxdf['class'] == c) & (taxdf['genus'] == g) & (taxdf['species'] == s)].index[0])
    return taxdf.filter(accessions, axis=0)


def sample_tree(argv=None):
    '''Sample taxa from a tree

    Using GTDB tree and metadata, sample species across classes and genera.
    '''
    import argparse
    import sys
    from .io import read_tree, read_metadata
    from ..utils import get_faa_path, get_fna_path, get_genomic_path

    parser = argparse.ArgumentParser()
    parser.add_argument('metadata', type=str, help='the GTDB metadata file')
    parser.add_argument('tree', type=str, help='the GTDB tree file')
    parser.add_argument('fadir', type=str, nargs='?', default=None, help='the directory with NCBI Fasta files')
    parser.add_argument('-c', '--n_classes', type=int, help='the number of classes to sample in depth', default=1)
    parser.add_argument('-g', '--n_genera', type=int, help='the number of genera to sample in depth', default=1)
    parser.add_argument('-s', '--n_species', type=int, help='the number of species to sample in depth', default=1)
    parser.add_argument('-t', '--n_total', type=int, help='the total number of species to sample')

    grp = parser.add_mutually_exclusive_group()
    grp.add_argument('-P', '--protein', action='store_true', default=False, help='get paths for protein files')
    grp.add_argument('-C', '--cds', action='store_true', default=False, help='get paths for CDS files')
    grp.add_argument('-G', '--genomic', action='store_true', default=False, help='get paths for genomic files')

    args = parser.parse_args(args=argv)

    taxdf, tree = read_metadata(args.metadata, args.tree)
    df = sample_taxa(taxdf, args.n_classes, args.n_genera, args.n_species, args.n_total)

    if args.fadir is not None:
        func = get_genomic_path
        if args.cds:
            func = get_fna_path
        elif args.protein:
            func = get_faa_path
        for acc in df.index:
            print(func(acc, args.fadir), file=sys.stdout)
    else:
        for acc in df.index:
            print(acc, file=sys.stdout)
<<<<<<< HEAD
if __name__ == '__main__':
    sample_tree()
=======


def sample_nonrep(argv=None):
    '''Get test strain genomes

    Using file-of-files and metadata, sample species across classes and genera.
    '''
    import numpy as np
    import pandas as pd
    import argparse
    import logging
    import sys
    from .io import read_tree, read_metadata
    from ..utils import get_faa_path, get_fna_path, get_genomic_path
    from .utils import get_taxa_id


    parser = argparse.ArgumentParser()
    parser.add_argument('accessions', type=str, help='the file-of-file with representatives')
    parser.add_argument('metadata', type=str, default=None, help='the GTDB metadata CSV')
    parser.add_argument('fadir', type=str, nargs='?', default=None, help='the directory with NCBI Fasta files')
    parser.add_argument('-s', '--self', action='store_true', default=False, help='include representative in output')
    parser.add_argument('-f', '--files', action='store_true', default=False, help='accessions is a file of Fasta files')
    grp = parser.add_mutually_exclusive_group()
    grp.add_argument('-n', '--n_strains', type=int, default=1, help='the number of strains to get for each representative')
    grp.add_argument('-A', '--all', action='store_true', default=False, help='get all strains for each representative')
    grp = parser.add_mutually_exclusive_group()
    grp.add_argument('-P', '--protein', action='store_true', default=False, help='get paths for protein files')
    grp.add_argument('-C', '--cds', action='store_true', default=False, help='get paths for CDS files')
    grp.add_argument('-G', '--genomic', action='store_true', default=False, help='get paths for genomic files')

    args = parser.parse_args(args=argv)

    logging.basicConfig(stream=sys.stderr, level=logging.INFO, format='%(asctime)s - %(message)s')
    logger = logging.getLogger()

    logger.info('reading Fasta paths from %s' % args.accessions)
    with open(args.accessions, 'r') as f:
        taxa_ids = [l[:-1] for l in f.readlines()]

    if args.files:
        taxa_ids = list(map(get_taxa_id, taxa_ids))

    logger.info('reading GTDB representatives from %s' % args.metadata)
    def func(row):
        dat = dict()
        dat['gtdb_genome_representative'] = row['gtdb_genome_representative'][3:]
        dat['accession'] = row['accession'][3:]
        return pd.Series(data=dat)

    logger.info('selecting GTDB taxonomy for taxa found in %s' % args.accessions)
    taxdf = pd.read_csv(args.metadata, header=0, sep='\t')[['accession', 'gtdb_genome_representative']]\
                        .apply(func, axis=1)\
                        .set_index('accession')\

    mask = taxdf['gtdb_genome_representative'].isin(taxa_ids)
    taxdf = taxdf[mask]
    mask = taxdf.index.str.contains('GC[A,F]_', regex=True)
    taxdf = taxdf[mask]
    accs = list()
    for tid in taxa_ids:
        mask = taxdf['gtdb_genome_representative'] == tid
        mask = np.logical_and(mask, taxdf.index != tid)
        subdf = taxdf[mask]
        if args.all:
            n_strains = subdf.shape[0]
        else:
            n_strains = min(subdf.shape[0], args.n_strains)
        if n_strains == 0:
            logger.info(f'no strains found for {tid}')
        elif n_strains < args.n_strains:
            logger.info(f'only {n_strains} strain{"" if n_strains == 1 else "s"} available for {tid}')
        subdf.iloc[:n_strains]
        strain_accessions = subdf.index[:n_strains]
        accs.extend(strain_accessions)
        if args.self:
            accs.append(tid)

    if args.fadir is not None:
        func = get_genomic_path
        if args.cds:
            func = get_fna_path
        elif args.protein:
            func = get_faa_path
        for acc in accs:
            print(func(acc, args.fadir), file=sys.stdout)
    else:
        for acc in accs:
            print(acc, file=sys.stdout)
>>>>>>> ff314e32
<|MERGE_RESOLUTION|>--- conflicted
+++ resolved
@@ -96,10 +96,6 @@
     else:
         for acc in df.index:
             print(acc, file=sys.stdout)
-<<<<<<< HEAD
-if __name__ == '__main__':
-    sample_tree()
-=======
 
 
 def sample_nonrep(argv=None):
@@ -188,5 +184,4 @@
             print(func(acc, args.fadir), file=sys.stdout)
     else:
         for acc in accs:
-            print(acc, file=sys.stdout)
->>>>>>> ff314e32
+            print(acc, file=sys.stdout)